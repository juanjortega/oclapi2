--- conflicted
+++ resolved
@@ -11,10 +11,6 @@
 1. Pylint (pep8) --- `docker exec -it oclapi2_api_1 pylint -j2 core`
 2. Coverage -- `docker exec -it oclapi2_api_1 bash coverage.sh`
 2. Tests --- `docker exec -it oclapi2_api_1  python manage.py test --keepdb -v3`
-
-<<<<<<< HEAD
-
-
 
 ### Build image
 
@@ -44,7 +40,7 @@
 ```
 
 
-=======
+
 ### Release
 
 Every build is a candidate for release.
@@ -58,5 +54,4 @@
 ### Deployment
 
 In order to deploy please trigger the deployment [here](https://ci.openmrs.org/deploy/viewDeploymentProjectEnvironments.action?id=205619201).
-Please use an existing deployment release.
->>>>>>> affbdb0b
+Please use an existing deployment release.