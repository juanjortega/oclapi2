--- conflicted
+++ resolved
@@ -1,18 +1,9 @@
-<<<<<<< HEAD
-import json
-
 from django.conf import settings
-=======
->>>>>>> f13f7d63
 from django.core.exceptions import ValidationError
 from django.db import models, transaction
 from django.db.models import UniqueConstraint
 from django.utils import timezone
-<<<<<<< HEAD
 from pydash import get
-from rest_framework.test import APIRequestFactory
-=======
->>>>>>> f13f7d63
 
 from core.collections.constants import (
     COLLECTION_TYPE, CONCEPTS_EXPRESSIONS,
@@ -22,16 +13,10 @@
 from core.collections.utils import is_concept, is_mapping
 from core.common.constants import (
     DEFAULT_REPOSITORY_TYPE, ACCESS_TYPE_VIEW, ACCESS_TYPE_EDIT,
-<<<<<<< HEAD
-    SEARCH_PARAM)
+    ACCESS_TYPE_NONE, SEARCH_PARAM)
 from core.common.models import ConceptContainerModel, BaseResourceModel
 from core.common.tasks import seed_children_to_expansion
 from core.common.utils import is_valid_uri, drop_version, to_owner_uri, generate_temp_version, api_get
-=======
-    ACCESS_TYPE_NONE)
-from core.common.models import ConceptContainerModel
-from core.common.utils import is_valid_uri, drop_version
->>>>>>> f13f7d63
 from core.concepts.constants import LOCALES_FULLY_SPECIFIED
 from core.concepts.models import Concept
 from core.mappings.models import Mapping
@@ -83,6 +68,14 @@
     autoexpand = models.BooleanField(default=True)
     expansion_uri = models.TextField(null=True, blank=True)
 
+    def set_active_concepts(self):
+        if self.expansion_uri:
+            self.active_concepts = self.expansion.concepts.filter(retired=False, is_active=True).count()
+
+    def set_active_mappings(self):
+        if self.expansion_uri:
+            self.active_mappings = self.expansion.mappings.filter(retired=False, is_active=True).count()
+
     @staticmethod
     def get_search_document():
         from core.collections.documents import CollectionDocument
@@ -235,7 +228,7 @@
 
         return self.add_references(expressions, user)
 
-    def add_references(self, expressions, user=None):  # pylint: disable=too-many-locals,too-many-branches  # Fixme: Sny
+    def add_references(self, expressions, user=None):  # pylint: disable=too-many-locals,too-many-branches,too-many-statements  # Fixme: Sny
         errors = {}
         collection_version = self.head
 
@@ -303,32 +296,6 @@
             self.save()
         return added_references, errors
 
-<<<<<<< HEAD
-    def add_references(self, expressions, user=None):
-        errors = {}
-
-        for expression in expressions:
-            reference = CollectionReference(expression=expression)
-            try:
-                self.validate(reference)
-                reference.save()
-                if self.should_auto_expand and reference.id:
-                    self.expansion.add_references(reference)
-            except Exception as ex:
-                errors[expression] = ex.messages if hasattr(ex, 'messages') else ex
-                continue
-
-            head = self.head
-            ref_hash = {'col_reference': reference}
-
-            error = Collection.persist_changes(head, user, None, **ref_hash)
-            if error:
-                errors[expression] = error
-
-        return errors
-
-=======
->>>>>>> f13f7d63
     @classmethod
     def persist_changes(cls, obj, updated_by, original_schema, **kwargs):
         col_reference = kwargs.pop('col_reference', False)
@@ -357,15 +324,7 @@
         if self.expansion_uri:
             self.expansion.delete_expressions(expressions)
 
-<<<<<<< HEAD
         self.references.set(self.references.exclude(expression__in=expressions))
-=======
-        from core.concepts.documents import ConceptDocument
-        from core.mappings.documents import MappingDocument
-        head.update_children_counts()
-        self.batch_index(Concept.objects.filter(uri__in=expressions), ConceptDocument)
-        self.batch_index(Mapping.objects.filter(uri__in=expressions), MappingDocument)
->>>>>>> f13f7d63
 
     @staticmethod
     def __get_children_from_expressions(expressions):
@@ -411,7 +370,7 @@
 
     def cascade_children_to_expansion(self, expansion_data=None, index=True):  # pylint: disable=arguments-differ
         if not expansion_data:
-            expansion_data = dict()
+            expansion_data = {}
         expansion = Expansion.persist(index=index, **expansion_data, collection_version=self)
 
         if self.should_auto_expand and not self.expansion_uri:
@@ -434,18 +393,6 @@
             return self.expansions.filter(uri=self.expansion_uri).first()
 
         return None
-
-    @property
-    def active_concepts(self):
-        if self.expansion_uri:
-            return self.expansion.active_concepts
-        return 0
-
-    @property
-    def active_mappings(self):
-        if self.expansion_uri:
-            return self.expansion.active_mappings
-        return 0
 
     @property
     def active_references(self):
@@ -537,7 +484,6 @@
         if not is_resolved:
             self.last_resolved_at = None
 
-<<<<<<< HEAD
     @property
     def should_fetch_from_api(self):
         return SEARCH_PARAM in get(self.expression.split('?'), '1', '')
@@ -550,8 +496,6 @@
     def is_mapping(self):
         return is_mapping(self.expression)
 
-=======
->>>>>>> f13f7d63
     def create_entities_from_expressions(self):
         if self.is_concept:
             self.concepts = self.get_concepts()
@@ -574,8 +518,7 @@
                     to_concepts_queryset = mapping_queryset.filter(to_concept__parent_id=concept.parent_id)
                     uris += list(to_concepts_queryset.values_list('to_concept__uri', flat=True))
 
-<<<<<<< HEAD
-        return mappings
+        return uris
 
 
 def default_expansion_parameters():
@@ -703,8 +646,8 @@
     def calculate_uri(self):
         version = self.collection_version
         if version.is_head:
-            return self.collection_version.uri + 'HEAD/expansions/{}/'.format(self.mnemonic)
-        return self.collection_version.uri + 'expansions/{}/'.format(self.mnemonic)
+            return self.collection_version.uri + f'HEAD/expansions/{self.mnemonic}/'
+        return self.collection_version.uri + f'expansions/{self.mnemonic}/'
 
     def clean(self):
         if not self.parameters:
@@ -738,8 +681,8 @@
 
     def __init__(self, parameters):
         self.parameters = parameters
-        self.parameter_classes = dict()
-        self.filters = dict()
+        self.parameter_classes = {}
+        self.filters = {}
         self.to_parameter_classes()
         self.get_filters()
 
@@ -773,7 +716,4 @@
         if self.value is True:
             return self.default_filters
 
-        return dict()
-=======
-        return uris
->>>>>>> f13f7d63
+        return {}