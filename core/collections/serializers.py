--- conflicted
+++ resolved
@@ -246,12 +246,7 @@
             'custom_resources_linked_source', 'repository_type', 'preferred_source', 'references',
             'canonical_url', 'identifier', 'publisher', 'contact', 'jurisdiction', 'purpose', 'copyright', 'meta',
             'immutable', 'revision_date', 'logo_url', 'summary', 'text', 'client_configs',
-<<<<<<< HEAD
             'experimental', 'locked_date', 'autoexpand_head'
-=======
-            'experimental', 'locked_date'
-
->>>>>>> f13f7d63
         )
 
     def __init__(self, *args, **kwargs):
@@ -326,12 +321,8 @@
             'created_on', 'updated_on', 'created_by', 'updated_by', 'extras', 'external_id', 'version',
             'version', 'concepts_url', 'mappings_url', 'expansions_url', 'is_processing', 'released', 'retired',
             'canonical_url', 'identifier', 'publisher', 'contact', 'jurisdiction', 'purpose', 'copyright', 'meta',
-<<<<<<< HEAD
             'immutable', 'revision_date', 'summary', 'text', 'experimental', 'locked_date',
             'autoexpand', 'expansion_url'
-=======
-            'immutable', 'revision_date', 'summary', 'text', 'experimental', 'locked_date'
->>>>>>> f13f7d63
         )
 
     def __init__(self, *args, **kwargs):
