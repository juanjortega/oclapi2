
from billiard.exceptions import WorkerLostError
from celery.utils.log import get_task_logger
from celery_once import QueueOnce
from django.apps import apps
from django.conf import settings
from django.core.mail import EmailMessage
from django.core.management import call_command
from django.template.loader import render_to_string
from django_elasticsearch_dsl.registries import registry
from pydash import get

from core.celery import app
from core.common.constants import CONFIRM_EMAIL_ADDRESS_MAIL_SUBJECT, PASSWORD_RESET_MAIL_SUBJECT
from core.common.utils import write_export_file, web_url, get_resource_class_from_resource_name

logger = get_task_logger(__name__)


@app.task(base=QueueOnce)
def delete_organization(org_id):
    from core.orgs.models import Organization
    logger.info('Finding org...')

    org = Organization.objects.filter(id=org_id).first()

    if not org:
        logger.info('Not found org %s', org_id)
        return

    try:
        logger.info('Found org %s.  Beginning purge...', org.mnemonic)
        org.delete()
        logger.info('Purge complete!')
    except Exception as ex:
        logger.info('Org delete failed for %s with exception %s', org.mnemonic, ex.args)


@app.task(base=QueueOnce)
def delete_source(source_id):
    from core.sources.models import Source
    logger.info('Finding source...')

    source = Source.objects.filter(id=source_id).first()

    if not source:
        logger.info('Not found source %s', source_id)
        return None

    try:
        logger.info('Found source %s.  Beginning purge...', source.mnemonic)
        source.batch_delete(source.concepts_set)
        source.batch_delete(source.mappings_set)
        source.delete(force=True)
        logger.info('Delete complete!')
        return True
    except Exception as ex:
        logger.info('Source delete failed for %s with exception %s', source.mnemonic, ex.args)
        return ex


@app.task(base=QueueOnce, bind=True)
def export_source(self, version_id):
    from core.sources.models import Source
    logger.info('Finding source version...')

    version = Source.objects.filter(id=version_id).select_related(
        'organization', 'user'
    ).first()

    if not version:  # pragma: no cover
        logger.info('Not found source version %s', version_id)
        return

    version.add_processing(self.request.id)
    try:
        logger.info('Found source version %s.  Beginning export...', version.version)
        write_export_file(version, 'source', 'core.sources.serializers.SourceVersionExportSerializer', logger)
        logger.info('Export complete!')
    finally:
        version.remove_processing(self.request.id)


@app.task(base=QueueOnce, bind=True)
def export_collection(self, version_id):
    from core.collections.models import Collection
    logger.info('Finding collection version...')

    version = Collection.objects.filter(id=version_id).select_related(
        'organization', 'user'
    ).first()

    if not version:  # pragma: no cover
        logger.info('Not found collection version %s', version_id)
        return

    version.add_processing(self.request.id)
    try:
        logger.info('Found collection version %s.  Beginning export...', version.version)
        write_export_file(
            version, 'collection', 'core.collections.serializers.CollectionVersionExportSerializer', logger
        )
        logger.info('Export complete!')
    finally:
        version.remove_processing(self.request.id)


@app.task(bind=True)
def add_references(
        self, user_id, data, collection_id, cascade_mappings=False, cascade_to_concepts=False
):  # pylint: disable=too-many-arguments,too-many-locals
    from core.users.models import UserProfile
    from core.collections.models import Collection
    user = UserProfile.objects.get(id=user_id)
    collection = Collection.objects.get(id=collection_id)
    head = collection.get_head()
    head.add_processing(self.request.id)

    try:
        (added_references, errors) = collection.add_expressions(data, user, cascade_mappings, cascade_to_concepts)
    finally:
        head.remove_processing(self.request.id)

    for ref in added_references:
        if ref.concepts:
            for concept in ref.concepts:
                concept.index()
        if ref.mappings:
            for mapping in ref.mappings:
                mapping.index()

    return errors


def __handle_save(instance):
    if instance:
        registry.update(instance)
        registry.update_related(instance)


def __handle_pre_delete(instance):
    if instance:
        registry.delete_related(instance)


@app.task(
    ignore_result=True, autoretry_for=(Exception, WorkerLostError, ), retry_kwargs={'max_retries': 2, 'countdown': 2},
    acks_late=True, reject_on_worker_lost=True
)
def handle_save(app_name, model_name, instance_id):
    __handle_save(apps.get_model(app_name, model_name).objects.filter(id=instance_id).first())


@app.task(
    ignore_result=True, autoretry_for=(Exception, WorkerLostError, ), retry_kwargs={'max_retries': 2, 'countdown': 2},
    acks_late=True, reject_on_worker_lost=True
)
def handle_m2m_changed(app_name, model_name, instance_id, action):
    instance = apps.get_model(app_name, model_name).objects.filter(id=instance_id).first()
    if instance:
        if action in ('post_add', 'post_remove', 'post_clear'):
            __handle_save(instance)
        elif action in ('pre_remove', 'pre_clear'):
            __handle_pre_delete(instance)


@app.task(ignore_result=True)
def handle_pre_delete(app_name, model_name, instance_id):
    __handle_pre_delete(apps.get_model(app_name, model_name).objects.filter(id=instance_id).first())


@app.task(base=QueueOnce)
def populate_indexes(app_names=None):  # app_names has to be an iterable of strings
    __run_search_index_command('--populate', app_names)


@app.task(base=QueueOnce)
def rebuild_indexes(app_names=None):  # app_names has to be an iterable of strings
    __run_search_index_command('--rebuild', app_names)


def __run_search_index_command(command, app_names=None):
    if not command:
        return

    if app_names:
        call_command('search_index', f'{command}', '-f', '--models', *app_names, '--parallel')
    else:
        call_command('search_index', command, '-f', '--parallel')


@app.task(base=QueueOnce)
def bulk_import(to_import, username, update_if_exists):
    from core.importers.models import BulkImport
    return BulkImport(content=to_import, username=username, update_if_exists=update_if_exists).run()


@app.task(base=QueueOnce, bind=True)
def bulk_import_parallel_inline(self, to_import, username, update_if_exists, threads=5):
    from core.importers.models import BulkImportParallelRunner
    return BulkImportParallelRunner(
        content=to_import, username=username, update_if_exists=update_if_exists, parallel=threads,
        self_task_id=self.request.id
    ).run()


@app.task(base=QueueOnce)
def bulk_import_inline(to_import, username, update_if_exists):
    from core.importers.models import BulkImportInline
    return BulkImportInline(content=to_import, username=username, update_if_exists=update_if_exists).run()


@app.task(bind=True)
def bulk_import_parts_inline(self, input_list, username, update_if_exists):
    from core.importers.models import BulkImportInline
    return BulkImportInline(
        content=None, username=username, update_if_exists=update_if_exists, input_list=input_list,
        self_task_id=self.request.id
    ).run()


@app.task
def send_user_verification_email(user_id):
    from core.users.models import UserProfile
    user = UserProfile.objects.filter(id=user_id).first()
    if not user:
        return user

    html_body = render_to_string(
        'verification.html', {
            'user': user,
            'url': user.email_verification_url,
        }
    )
    mail = EmailMessage(subject=CONFIRM_EMAIL_ADDRESS_MAIL_SUBJECT, body=html_body, to=[user.email])
    mail.content_subtype = "html"
    res = mail.send()

    return mail if get(settings, 'TEST_MODE', False) else res


@app.task
def send_user_reset_password_email(user_id):
    from core.users.models import UserProfile
    user = UserProfile.objects.filter(id=user_id).first()
    if not user:
        return user

    html_body = render_to_string(
        'password_reset.html', {
            'user': user,
            'url': user.reset_password_url,
            'web_url': web_url(),
        }
    )
    mail = EmailMessage(subject=PASSWORD_RESET_MAIL_SUBJECT, body=html_body, to=[user.email])
    mail.content_subtype = "html"
    res = mail.send()

    return mail if get(settings, 'TEST_MODE', False) else res


@app.task(bind=True)
def seed_children_to_new_version(self, resource, obj_id, export=True):
    instance = None
    export_task = None
    autoexpand = True
    is_source = resource == 'source'
    is_collection = resource == 'collection'

    if is_source:
        from core.sources.models import Source
        instance = Source.objects.filter(id=obj_id).first()
        export_task = export_source
    if is_collection:
        from core.collections.models import Collection
        instance = Collection.objects.filter(id=obj_id).first()
        export_task = export_collection
        autoexpand = instance.should_auto_expand

    if instance:
        task_id = self.request.id

        index = not export

        try:
            instance.add_processing(task_id)
            instance.seed_references()
            if is_source:
                instance.seed_concepts(index=index)
                instance.seed_mappings(index=index)
            elif autoexpand:
                instance.cascade_children_to_expansion(index=index)

            if export:
                export_task.delay(obj_id)
                if autoexpand:
                    instance.index_children()
        finally:
            instance.remove_processing(task_id)


@app.task
<<<<<<< HEAD
def seed_children_to_expansion(expansion_id, index=True):
    from core.collections.models import Expansion
    expansion = Expansion.objects.filter(id=expansion_id).first()
    if expansion:
        expansion.seed_children(index=index)


@app.task
def import_v1_content(importer_class, file_url, drop_version_if_version_missing=False):  # pragma: no cover
    from core.v1_importers.models import V1BaseImporter
    klass = V1BaseImporter.get_importer_class_from_string(importer_class)
    if klass:
        return klass(file_url, drop_version_if_version_missing=drop_version_if_version_missing).run()

    return None


@app.task
=======
>>>>>>> f13f7d63
def update_validation_schema(instance_type, instance_id, target_schema):
    klass = get_resource_class_from_resource_name(instance_type)
    instance = klass.objects.get(id=instance_id)
    instance.custom_validation_schema = target_schema
    errors = {}

    failed_concept_validations = instance.validate_child_concepts() or []
    if failed_concept_validations:
        errors.update({'failed_concept_validations': failed_concept_validations})

    if errors:
        return errors

    instance.save()

    return None


@app.task(
    ignore_result=True, autoretry_for=(Exception, WorkerLostError, ), retry_kwargs={'max_retries': 2, 'countdown': 2},
    acks_late=True, reject_on_worker_lost=True
)
def process_hierarchy_for_new_concept(concept_id, initial_version_id, parent_concept_uris, create_parent_version=True):
    """
      Executed when a new concept is created with parent_concept_urls and does following:
      1. Associates parent concepts to the concept and concept latest (initial) version
      2. Creates new versions for parent concept (if asked)
    """
    from core.concepts.models import Concept
    concept = Concept.objects.filter(id=concept_id).first()

    initial_version = None
    if initial_version_id:
        initial_version = Concept.objects.filter(id=initial_version_id).first()

    parent_concepts = Concept.objects.filter(uri__in=parent_concept_uris)
    concept._parent_concepts = parent_concepts  # pylint: disable=protected-access
    concept.set_parent_concepts_from_uris(create_parent_version=create_parent_version)

    if initial_version:
        initial_version._parent_concepts = parent_concepts  # pylint: disable=protected-access
        initial_version.set_parent_concepts_from_uris(create_parent_version=False)


@app.task(
    ignore_result=True, autoretry_for=(Exception, WorkerLostError, ), retry_kwargs={'max_retries': 2, 'countdown': 2},
    acks_late=True, reject_on_worker_lost=True
)
def process_hierarchy_for_concept_version(
        latest_version_id, prev_version_id, parent_concept_uris, create_parent_version):
    """
      Executed when a new concept version is created with new, updated or existing hierarchy
      1. Associates parent concepts to the latest concept version.
      2. Creates new versions for removed parent concepts from previous versions.
      3. Creates new versions for parent concept (if asked)
    """
    from core.concepts.models import Concept
    latest_version = Concept.objects.filter(id=latest_version_id).first()

    prev_version = None
    old_parents = None
    if prev_version_id:
        prev_version = Concept.objects.filter(id=prev_version_id).first()
        old_parents = prev_version.parent_concept_urls

    parent_concepts = Concept.objects.filter(
        uri__in=parent_concept_uris) if parent_concept_uris else Concept.objects.none()
    latest_version._parent_concepts = parent_concepts  # pylint: disable=protected-access
    latest_version.set_parent_concepts_from_uris(create_parent_version)
    latest_version.versioned_object.parent_concepts.set(latest_version.parent_concepts.all())

    if prev_version:
        removed_parent_urls = [
            url for url in old_parents if url not in list(latest_version.parent_concept_urls)
        ]
        latest_version.create_new_versions_for_removed_parents(removed_parent_urls)


@app.task(
    ignore_result=True, autoretry_for=(Exception, WorkerLostError, ), retry_kwargs={'max_retries': 2, 'countdown': 2},
    acks_late=True, reject_on_worker_lost=True
)
def process_hierarchy_for_new_parent_concept_version(prev_version_id, latest_version_id):
    """
      Associates latest parent version to child concepts
    """
    from core.concepts.models import Concept
    prev_version = Concept.objects.filter(id=prev_version_id).first()
    latest_version = Concept.objects.filter(id=latest_version_id).first()
    if prev_version and latest_version:
        for concept in Concept.objects.filter(parent_concepts__uri=prev_version.uri):
            concept.parent_concepts.add(latest_version)


@app.task
def delete_duplicate_locales(start_from=None):  # pragma: no cover
    from core.concepts.models import Concept
    from django.db.models import Count
    from django.db.models import Q
    start_from = start_from or 0
    queryset = Concept.objects.annotate(
        names_count=Count('names'), desc_count=Count('descriptions')).filter(Q(names_count__gt=1) | Q(desc_count__gt=1))
    total = queryset.count()
    batch_size = 1000

    logger.info(f'{total:d} concepts with more than one locales. Getting them in batches of {batch_size:d}...')  # pylint: disable=logging-not-lazy

    for start in range(start_from, total, batch_size):
        end = min(start + batch_size, total)
        logger.info('Iterating concepts %d - %d...' % (start + 1, end))  # pylint: disable=logging-not-lazy,consider-using-f-string
        concepts = queryset.order_by('id')[start:end]
        for concept in concepts:
            logger.info('Cleaning up %s', concept.mnemonic)
            for name in concept.names.all().reverse():
                if concept.names.filter(
                        type=name.type, name=name.name, locale=name.locale, locale_preferred=name.locale_preferred,
                        external_id=name.external_id
                ).count() > 1:
                    name.delete()
            for desc in concept.descriptions.all().reverse():
                if concept.descriptions.filter(
                        type=desc.type, name=desc.name, locale=desc.locale, locale_preferred=desc.locale_preferred,
                        external_id=desc.external_id
                ).count() > 1:
                    desc.delete()


@app.task
def delete_dormant_locales():  # pragma: no cover
    from core.concepts.models import LocalizedText
    queryset = LocalizedText.get_dormant_queryset()
    total = queryset.count()
    logger.info('%s Dormant locales found. Deleting in batches...' % total)  # pylint: disable=logging-not-lazy,consider-using-f-string

    batch_size = 1000
    for start in range(0, total, batch_size):
        end = min(start + batch_size, total)
        logger.info('Iterating locales %d - %d to delete...' % (start + 1, end))  # pylint: disable=logging-not-lazy,consider-using-f-string
        LocalizedText.objects.filter(id__in=queryset.order_by('id')[start:end].values('id')).delete()

    return 1


@app.task
def delete_concept(concept_id):  # pragma: no cover
    from core.concepts.models import Concept

    queryset = Concept.objects.filter(id=concept_id)
    if queryset.exists():
        queryset.delete()

    return 1


@app.task
def batch_index_resources(resource, filters):
    model = get_resource_class_from_resource_name(resource)
    if model:
        model.batch_index(model.objects.filter(**filters), model.get_search_document())

    return 1


@app.task
def make_hierarchy(concept_map):  # pragma: no cover
    from core.concepts.models import Concept

    for parent_concept_uri, child_concept_urls in concept_map.items():
        parent_concept = Concept.objects.filter(uri=parent_concept_uri).first()
        if parent_concept:
            parent_latest = parent_concept.get_latest_version()
            if parent_latest:
                for child_concept in Concept.objects.filter(uri__in=child_concept_urls):
                    child_concept.parent_concepts.add(parent_latest)
                    child_latest = child_concept.get_latest_version()
                    if child_latest:
                        child_latest.parent_concepts.add(parent_latest)
                        logger.info('Added child %s to parent %s', child_concept.uri, parent_concept_uri)
                    else:
                        logger.info('Could not find child %s latest_version', child_concept.uri)
            else:
                logger.info('Could not find parent %s latest_version', parent_concept_uri)
        else:
            logger.info('Could not find parent %s', parent_concept_uri)


@app.task
def index_source_concepts(source_id):
    from core.sources.models import Source
    source = Source.objects.filter(id=source_id).first()
    if source:
        from core.concepts.documents import ConceptDocument
        source.batch_index(source.concepts, ConceptDocument)


@app.task
def index_source_mappings(source_id):
    from core.sources.models import Source
    source = Source.objects.filter(id=source_id).first()
    if source:
        from core.mappings.documents import MappingDocument
        source.batch_index(source.mappings, MappingDocument)


@app.task
def update_source_active_concepts_count(source_id):
    from core.sources.models import Source
    source = Source.objects.filter(id=source_id).first()
    if source:
        before_active_concepts = source.active_concepts
        source.set_active_concepts()
        if before_active_concepts != source.active_concepts:
            source.save(update_fields=['active_concepts'])


@app.task
def update_source_active_mappings_count(source_id):
    from core.sources.models import Source
    source = Source.objects.filter(id=source_id).first()
    if source:
        before_active_mappings = source.active_mappings
        source.set_active_mappings()
        if before_active_mappings != source.active_mappings:
            source.save(update_fields=['active_mappings'])


@app.task
def update_collection_active_concepts_count(collection_id):
    from core.collections.models import Collection
    collection = Collection.objects.filter(id=collection_id).first()
    if collection:
        before_active_concepts = collection.active_concepts
        collection.set_active_concepts()
        if before_active_concepts != collection.active_concepts:
            collection.save(update_fields=['active_concepts'])


@app.task
def update_collection_active_mappings_count(collection_id):
    from core.collections.models import Collection
    collection = Collection.objects.filter(id=collection_id).first()
    if collection:
        before_active_mappings = collection.active_mappings
        collection.set_active_mappings()
        if before_active_mappings != collection.active_mappings:
            collection.save(update_fields=['active_mappings'])<|MERGE_RESOLUTION|>--- conflicted
+++ resolved
@@ -301,7 +301,6 @@
 
 
 @app.task
-<<<<<<< HEAD
 def seed_children_to_expansion(expansion_id, index=True):
     from core.collections.models import Expansion
     expansion = Expansion.objects.filter(id=expansion_id).first()
@@ -310,18 +309,6 @@
 
 
 @app.task
-def import_v1_content(importer_class, file_url, drop_version_if_version_missing=False):  # pragma: no cover
-    from core.v1_importers.models import V1BaseImporter
-    klass = V1BaseImporter.get_importer_class_from_string(importer_class)
-    if klass:
-        return klass(file_url, drop_version_if_version_missing=drop_version_if_version_missing).run()
-
-    return None
-
-
-@app.task
-=======
->>>>>>> f13f7d63
 def update_validation_schema(instance_type, instance_id, target_schema):
     klass = get_resource_class_from_resource_name(instance_type)
     instance = klass.objects.get(id=instance_id)
