from django.conf import settings
from django.contrib.postgres.indexes import GinIndex
from django.core.exceptions import ValidationError
from django.core.validators import RegexValidator
from django.db import models, IntegrityError, transaction, connection
<<<<<<< HEAD
from django.db.models import F
=======
from django.db.models import F, Q
>>>>>>> f13f7d63
from pydash import get, compact

from core.common.constants import ISO_639_1, INCLUDE_RETIRED_PARAM, LATEST, HEAD
from core.common.mixins import SourceChildMixin
from core.common.models import VersionedModel
from core.common.tasks import process_hierarchy_for_new_concept, process_hierarchy_for_concept_version, \
    process_hierarchy_for_new_parent_concept_version
from core.common.utils import parse_updated_since_param, generate_temp_version, drop_version, \
    encode_string, decode_string, named_tuple_fetchall
from core.concepts.constants import CONCEPT_TYPE, LOCALES_FULLY_SPECIFIED, LOCALES_SHORT, LOCALES_SEARCH_INDEX_TERM, \
    CONCEPT_WAS_RETIRED, CONCEPT_IS_ALREADY_RETIRED, CONCEPT_IS_ALREADY_NOT_RETIRED, CONCEPT_WAS_UNRETIRED, \
    PERSIST_CLONE_ERROR, PERSIST_CLONE_SPECIFY_USER_ERROR, ALREADY_EXISTS, CONCEPT_REGEX, MAX_LOCALES_LIMIT, \
    MAX_NAMES_LIMIT, MAX_DESCRIPTIONS_LIMIT
from core.concepts.mixins import ConceptValidationMixin


class LocalizedText(models.Model):
    class Meta:
        db_table = 'localized_texts'

        indexes = [
            models.Index(fields=['name']),
            models.Index(fields=['type']),
            models.Index(fields=['locale']),
            models.Index(fields=['locale_preferred']),
            models.Index(fields=['created_at']),
        ]

    id = models.BigAutoField(primary_key=True)
    external_id = models.TextField(null=True, blank=True)
    name = models.TextField()
    type = models.TextField(null=True, blank=True)
    locale = models.TextField()
    locale_preferred = models.BooleanField(default=False)
    created_at = models.DateTimeField(auto_now_add=True)

    @classmethod
    def get_dormant_queryset(cls):
        return cls.objects.filter(name_locales__isnull=True, description_locales__isnull=True)

    @classmethod
    def dormants(cls, raw=True):
        if raw:
            with connection.cursor() as cursor:
                cursor.execute(
                    """
                    SELECT COUNT("localized_texts"."id") FROM "localized_texts"
                    WHERE NOT EXISTS (SELECT 1 FROM "concepts_names" WHERE
                    "concepts_names"."localizedtext_id" = "localized_texts"."id")
                    AND NOT EXISTS (SELECT 1 FROM "concepts_descriptions"
                    WHERE "concepts_descriptions"."localizedtext_id" = "localized_texts"."id")
                    """
                )
                count, = cursor.fetchone()
                return count

        return cls.get_dormant_queryset().count()

    def to_dict(self):
        return dict(
            external_id=self.external_id, name=self.name, type=self.type, locale=self.locale,
            locale_preferred=self.locale_preferred,
        )

    def clone(self):
        return LocalizedText(
            external_id=self.external_id,
            name=self.name,
            type=self.type,
            locale=self.locale,
            locale_preferred=self.locale_preferred
        )

    @classmethod
    def build(cls, params, used_as='name'):
        instance = None
        if used_as == 'name':
            instance = cls.build_name(params)
        if used_as == 'description':
            instance = cls.build_description(params)

        return instance

    @classmethod
    def build_name(cls, params):
        _type = params.pop('type', None)
        name_type = params.pop('name_type', None)
        if not name_type or name_type == 'ConceptName':
            name_type = _type

        return cls(
            **{**params, 'type': name_type}
        )

    @classmethod
    def build_description(cls, params):
        _type = params.pop('type', None)
        description_type = params.pop('description_type', None)
        if not description_type or description_type == 'ConceptDescription':
            description_type = _type

        description_name = params.pop('description', None) or params.pop('name', None)
        return cls(
            **{
                **params,
                'type': description_type,
                'name': description_name,
            }
        )

    @classmethod
    def build_locales(cls, locale_params, used_as='name'):
        if not locale_params:
            return []

        return [cls.build(locale, used_as) for locale in locale_params]

    @property
    def is_fully_specified(self):
        return self.type in LOCALES_FULLY_SPECIFIED

    @property
    def is_short(self):
        return self.type in LOCALES_SHORT

    @property
    def is_search_index_term(self):
        return self.type in LOCALES_SEARCH_INDEX_TERM


class HierarchicalConcepts(models.Model):
    child = models.ForeignKey('concepts.Concept', related_name='child_parent', on_delete=models.CASCADE)
    parent = models.ForeignKey('concepts.Concept', related_name='parent_child', on_delete=models.CASCADE)


class Concept(ConceptValidationMixin, SourceChildMixin, VersionedModel):  # pylint: disable=too-many-public-methods
    class Meta:
        db_table = 'concepts'
        unique_together = ('mnemonic', 'version', 'parent')
        indexes = [
            models.Index(name='concepts_updated_6490d8_idx', fields=['-updated_at'],
                         condition=(Q(is_active=True) & Q(retired=False) & Q(is_latest_version=True) &
                                    ~Q(public_access='None'))),
            models.Index(name='concepts_public_conditional', fields=['public_access'],
                         condition=(Q(is_active=True) & Q(retired=False) & Q(is_latest_version=True) &
                                    ~Q(public_access='None'))),
            GinIndex(
                name='concepts_uri_trgm_id_gin_idx',
                fields=['uri', 'id'],
                opclasses=['gin_trgm_ops', 'int8_ops'],
                condition=Q(is_latest_version=True)
            )
        ] + VersionedModel.Meta.indexes

    external_id = models.TextField(null=True, blank=True)
    concept_class = models.TextField()
    datatype = models.TextField()
    names = models.ManyToManyField(LocalizedText, related_name='name_locales')
    descriptions = models.ManyToManyField(LocalizedText, related_name='description_locales')
    comment = models.TextField(null=True, blank=True)
    parent = models.ForeignKey('sources.Source', related_name='concepts_set', on_delete=models.CASCADE)
    sources = models.ManyToManyField('sources.Source', related_name='concepts')
    versioned_object = models.ForeignKey(
        'self', related_name='versions_set', null=True, blank=True, on_delete=models.CASCADE
    )
    parent_concepts = models.ManyToManyField(
        'self', through='HierarchicalConcepts', symmetrical=False, related_name='child_concepts'
    )
    mnemonic = models.CharField(
        max_length=255, validators=[RegexValidator(regex=CONCEPT_REGEX)],
        db_index=True
    )
    _counted = models.BooleanField(default=True, null=True, blank=True)
    logo_path = None

    OBJECT_TYPE = CONCEPT_TYPE
    ALREADY_RETIRED = CONCEPT_IS_ALREADY_RETIRED
    ALREADY_NOT_RETIRED = CONCEPT_IS_ALREADY_NOT_RETIRED
    WAS_RETIRED = CONCEPT_WAS_RETIRED
    WAS_UNRETIRED = CONCEPT_WAS_UNRETIRED

    es_fields = {
        'id': {'sortable': True, 'filterable': True, 'exact': True},
        'numeric_id': {'sortable': True, 'filterable': False, 'exact': False},
        'name': {'sortable': False, 'filterable': True, 'exact': True},
        '_name': {'sortable': True, 'filterable': False, 'exact': False},
        'last_update': {'sortable': True, 'filterable': False, 'default': 'desc'},
        'is_latest_version': {'sortable': False, 'filterable': True},
        'concept_class': {'sortable': True, 'filterable': True, 'facet': True, 'exact': True},
        'datatype': {'sortable': True, 'filterable': True, 'facet': True, 'exact': True},
        'locale': {'sortable': False, 'filterable': True, 'facet': True, 'exact': True},
        'retired': {'sortable': False, 'filterable': True, 'facet': True},
        'source': {'sortable': True, 'filterable': True, 'facet': True, 'exact': True},
        'collection': {'sortable': False, 'filterable': True, 'facet': True},
        'collection_owner_url': {'sortable': False, 'filterable': False, 'facet': True},
        'owner': {'sortable': True, 'filterable': True, 'facet': True, 'exact': True},
        'owner_type': {'sortable': False, 'filterable': True, 'facet': True, 'exact': True},
        'external_id': {'sortable': False, 'filterable': True, 'facet': False, 'exact': False},
        'name_types': {'sortable': False, 'filterable': True, 'facet': True},
        'description_types': {'sortable': False, 'filterable': True, 'facet': True},
    }

    def dedupe_latest_versions(self):
        if self.is_versioned_object and self.is_latest_version:
            self.is_latest_version = False
            self.save(update_fields=['is_latest_version'])
        latest_versions = self.versions.filter(is_latest_version=True)
        count = latest_versions.count()
        if count > 1:
            for version in latest_versions.order_by('-id')[1:]:
                version.is_latest_version = False
                version.save(update_fields=['is_latest_version'])
        elif count < 1:
            version = self.versions.order_by('-id').first()
            version.is_latest_version = True
            version.save(update_fields=['is_latest_version'])

    @classmethod
    def duplicate_latest_versions(cls, limit=25, offset=0):
        with connection.cursor() as cursor:
            cursor.execute(
                f"""
                select mnemonic, count(*) from concepts where is_latest_version=true
                group by parent_id, mnemonic having count(*) > 1 order by mnemonic limit {limit} offset {offset}
                """
            )
            return named_tuple_fetchall(cursor)

    @staticmethod
    def get_search_document():
        from core.concepts.documents import ConceptDocument
        return ConceptDocument

    @property
    def concept(self):  # for url kwargs
        return self.mnemonic  # pragma: no cover

    @staticmethod
    def get_resource_url_kwarg():
        return 'concept'

    @staticmethod
    def get_version_url_kwarg():
        return 'concept_version'

    @property
    def display_name(self):
        return get(self.preferred_locale, 'name')

    @property
    def display_locale(self):
        return get(self.preferred_locale, 'locale')

    @property
    def preferred_locale(self):
        try:
            return self.__get_parent_default_locale_name() or self.__get_parent_supported_locale_name() or \
                   self.__get_system_default_locale() or self.__get_preferred_locale() or \
                   self.__get_last_created_locale()
        except:  # pylint: disable=bare-except
            pass

        return None

    def __get_system_default_locale(self):
        system_default_locale = settings.DEFAULT_LOCALE

        return get(
            self.__names_qs(dict(locale=system_default_locale, locale_preferred=True), 'created_at', 'desc'), '0'
        ) or get(
            self.__names_qs(dict(locale=system_default_locale), 'created_at', 'desc'), '0'
        )

    def __get_parent_default_locale_name(self):
        parent_default_locale = self.parent.default_locale
        return get(
            self.__names_qs(dict(locale=parent_default_locale, locale_preferred=True), 'created_at', 'desc'), '0'
        ) or get(
            self.__names_qs(dict(locale=parent_default_locale), 'created_at', 'desc'), '0'
        )

    def __get_parent_supported_locale_name(self):
        parent_supported_locales = self.parent.supported_locales
        return get(
            self.__names_qs(dict(locale__in=parent_supported_locales, locale_preferred=True), 'created_at', 'desc'), '0'
        ) or get(
            self.__names_qs(dict(locale__in=parent_supported_locales), 'created_at', 'desc'), '0'
        )

    def __get_last_created_locale(self):
        return get(self.__names_qs({}, 'created_at', 'desc'), '0')

    def __get_preferred_locale(self):
        return get(
            self.__names_qs(dict(locale_preferred=True), 'created_at', 'desc'), '0'
        )

    def __names_qs(self, filters, order_by=None, order='desc'):
        if getattr(self, '_prefetched_objects_cache', None) and \
           'names' in self._prefetched_objects_cache:  # pragma: no cover
            return self.__names_from_prefetched_object_cache(filters, order_by, order)

        return self.__names_from_db(filters, order_by, order)

    def __names_from_db(self, filters, order_by=None, order='desc'):
        names = self.names.filter(
            **filters
        )
        if order_by:
            if order:
                order_by = '-' + order_by if order.lower() == 'desc' else order_by

            names = names.order_by(order_by)

        return names

    def __names_from_prefetched_object_cache(self, filters, order_by=None, order='desc'):  # pragma: no cover
        def is_eligible(name):
            return all(get(name, key) == value for key, value in filters.items())

        names = list(filter(is_eligible, self.names.all()))
        if order_by:
            names = sorted(names, key=lambda name: get(name, order_by), reverse=(order.lower() == 'desc'))
        return names

    @property
    def default_name_locales(self):
        return self.get_default_locales(self.names)

    @property
    def default_description_locales(self):
        return self.get_default_locales(self.descriptions)

    @staticmethod
    def get_default_locales(locales):
        return locales.filter(locale=settings.DEFAULT_LOCALE)

    @property
    def names_for_default_locale(self):
        return list(self.default_name_locales.values_list('name', flat=True))

    @property
    def descriptions_for_default_locale(self):
        return list(self.default_description_locales.values_list('name', flat=True))

    @property
    def iso_639_1_locale(self):
        return get(self.__names_qs(dict(type=ISO_639_1)), '0.name')

    @property
    def custom_validation_schema(self):
        return get(self, 'parent.custom_validation_schema')

    @property
    def all_names(self):
        return list(self.names.values_list('name', flat=True))

    @property
    def saved_unsaved_descriptions(self):
        unsaved_descriptions = get(self, 'cloned_descriptions', [])
        if self.id:
            return compact([*list(self.descriptions.all()), *unsaved_descriptions])
        return unsaved_descriptions

    @property
    def saved_unsaved_names(self):
        unsaved_names = get(self, 'cloned_names', [])

        if self.id:
            return compact([*list(self.names.all()), *unsaved_names])

        return unsaved_names

    @classmethod
    def get_base_queryset(cls, params):  # pylint: disable=too-many-branches,too-many-locals,too-many-statements
        queryset = cls.objects.filter(is_active=True)
        user = params.get('user', None)
        org = params.get('org', None)
        collection = params.get('collection', None)
        source = params.get('source', None)
        container_version = params.get('version', None)
        concept = params.get('concept', None)
        concept_version = params.get('concept_version', None)
        is_latest = params.get('is_latest', None) in [True, 'true']
        include_retired = params.get(INCLUDE_RETIRED_PARAM, None) in [True, 'true']
        updated_since = parse_updated_since_param(params)
        latest_released_version = None
        is_latest_released = container_version == LATEST
        if is_latest_released:
            filters = dict(user__username=user, organization__mnemonic=org)
            if source:
                from core.sources.models import Source
                latest_released_version = Source.find_latest_released_version_by(
                    {**filters, 'mnemonic': source})
            elif collection:
                from core.collections.models import Collection
                latest_released_version = Collection.find_latest_released_version_by(
                    {**filters, 'mnemonic': collection})

            if not latest_released_version:
                return cls.objects.none()

        if collection:
            queryset = queryset.filter(
                cls.get_filter_by_container_criterion(
                    'collection_set', collection, org, user, container_version,
                    is_latest_released, latest_released_version,
                )
            )
        if source:
            queryset = queryset.filter(
                cls.get_filter_by_container_criterion(
                    'sources', source, org, user, container_version,
                    is_latest_released, latest_released_version
                )
            )

        if concept:
            mnemonics = [concept, encode_string(concept, safe=' '), encode_string(concept, safe='+'),
                         encode_string(concept, safe='+%'), encode_string(concept, safe='% +'),
                         decode_string(concept), decode_string(concept, False)]
            queryset = queryset.filter(mnemonic__in=mnemonics)
        if concept_version:
            queryset = queryset.filter(version=concept_version)
        if is_latest:
            queryset = queryset.filter(is_latest_version=True)
        if not include_retired and not concept:
            queryset = queryset.filter(retired=False)
        if updated_since:
            queryset = queryset.filter(updated_at__gte=updated_since)

        return queryset

    def clone(self):
        concept_version = Concept(
            mnemonic=self.mnemonic,
            version=generate_temp_version(),
            public_access=self.public_access,
            external_id=self.external_id,
            concept_class=self.concept_class,
            datatype=self.datatype,
            retired=self.retired,
            released=self.released,
            extras=self.extras or {},
            parent=self.parent,
            is_latest_version=self.is_latest_version,
            parent_id=self.parent_id,
            versioned_object_id=self.versioned_object_id,
        )
        concept_version.cloned_names = self.__clone_name_locales()
        concept_version.cloned_descriptions = self.__clone_description_locales()
        concept_version._parent_concepts = self.parent_concepts.all()  # pylint: disable=protected-access

        return concept_version

    @classmethod
    def version_for_concept(cls, concept, version_label, parent_version=None):
        version = concept.clone()
        version.version = version_label
        version.created_by_id = concept.created_by_id
        version.updated_by_id = concept.updated_by_id
        if parent_version:
            version.parent = parent_version
        version.released = False

        return version

    @classmethod
    def create_initial_version(cls, concept, **kwargs):
        initial_version = cls.version_for_concept(concept, generate_temp_version())
        initial_version.save(**kwargs)
        initial_version.version = initial_version.id
        initial_version.released = True
        initial_version.is_latest_version = True
        initial_version.save()
        return initial_version

    @classmethod
    def create_new_version_for(
            cls, instance, data, user, create_parent_version=True, add_prev_version_children=True,
    ):  # pylint: disable=too-many-arguments
        instance.concept_class = data.get('concept_class', instance.concept_class)
        instance.datatype = data.get('datatype', instance.datatype)
        instance.extras = data.get('extras', instance.extras)
        instance.external_id = data.get('external_id', instance.external_id)
        instance.comment = data.get('update_comment') or data.get('comment')
        instance.retired = data.get('retired', instance.retired)

        new_names = LocalizedText.build_locales(data.get('names', []))
        new_descriptions = LocalizedText.build_locales(data.get('descriptions', []), 'description')
        has_parent_concept_uris_attr = 'parent_concept_urls' in data
        parent_concept_uris = data.pop('parent_concept_urls', None)

        instance.cloned_names = compact(new_names)
        instance.cloned_descriptions = compact(new_descriptions)

        if not parent_concept_uris and has_parent_concept_uris_attr:
            parent_concept_uris = []

        return cls.persist_clone(instance, user, create_parent_version, parent_concept_uris, add_prev_version_children)

    def set_parent_concepts_from_uris(self, create_parent_version=True):
        parent_concepts = get(self, '_parent_concepts', None)
        if create_parent_version:
            for parent in parent_concepts:
                current_latest_version = parent.get_latest_version()
                parent_clone = parent.clone()
                Concept.create_new_version_for(
                    parent_clone,
                    dict(
                        names=[name.to_dict() for name in parent.names.all()],
                        descriptions=[desc.to_dict() for desc in parent.descriptions.all()],
                        parent_concept_urls=parent.parent_concept_urls,
                    ),
                    self.created_by,
                    create_parent_version=False
                )
                new_latest_version = parent.get_latest_version()
                for uri in current_latest_version.child_concept_urls:
                    Concept.objects.filter(
                        uri=uri
                    ).first().get_latest_version().parent_concepts.add(new_latest_version)

        if parent_concepts:
            self.parent_concepts.set([parent.get_latest_version() for parent in parent_concepts])
            self._parent_concepts = None

    def create_new_versions_for_removed_parents(self, uris):
        if uris:
            concepts = Concept.objects.filter(uri__in=uris)
            child_versioned_object_uri = drop_version(self.uri)
            for concept in concepts:
                current_latest_version = concept.get_latest_version()
                Concept.create_new_version_for(
                    concept.clone(),
                    dict(
                        names=[name.to_dict() for name in concept.names.all()],
                        descriptions=[desc.to_dict() for desc in concept.descriptions.all()],
                        parent_concept_urls=concept.parent_concept_urls
                    ),
                    concept.created_by,
                    create_parent_version=False,
                    add_prev_version_children=False
                )
                new_latest_version = concept.get_latest_version()
                for uri in current_latest_version.child_concept_urls:
                    if uri != child_versioned_object_uri:
                        child = Concept.objects.filter(uri=uri).first().get_latest_version()
                        child.parent_concepts.add(new_latest_version)

    def set_locales(self):
        if not self.id:
            return  # pragma: no cover

        names = get(self, 'cloned_names', [])
        descriptions = get(self, 'cloned_descriptions', [])

        for name in names:
            name.save()
        for desc in descriptions:
            desc.save()

        self.names.set(names)
        self.descriptions.set(descriptions)
        self.cloned_names = []
        self.cloned_descriptions = []

    def remove_locales(self):
        self.names.all().delete()
        self.descriptions.all().delete()

    def __clone_name_locales(self):
        return self.__clone_locales(self.names)

    def __clone_description_locales(self):
        return self.__clone_locales(self.descriptions)

    @staticmethod
    def __clone_locales(locales):
        return [locale.clone() for locale in locales.all()]

    def is_existing_in_parent(self):
        return self.parent.concepts_set.filter(mnemonic__exact=self.mnemonic).exists()

    @classmethod
    def persist_new(cls, data, user=None, create_initial_version=True, create_parent_version=True):
        names = [
            name if isinstance(name, LocalizedText) else LocalizedText.build(
                name
            ) for name in data.pop('names', []) or []
        ]
        descriptions = [
            desc if isinstance(desc, LocalizedText) else LocalizedText.build(
                desc, 'description'
            ) for desc in data.pop('descriptions', []) or []
        ]

        parent_concept_uris = data.pop('parent_concept_urls', None)
        concept = Concept(**data)
        concept.version = generate_temp_version()
        if user:
            concept.created_by = concept.updated_by = user
        concept.errors = {}
        if concept.is_existing_in_parent():
            concept.errors = dict(__all__=[ALREADY_EXISTS])
            return concept

        try:
            concept.validate_locales_limit(names, descriptions)
            concept.cloned_names = names
            concept.cloned_descriptions = descriptions
            concept.full_clean()
            concept.save()
            concept.versioned_object_id = concept.id
            concept.version = str(concept.id)
            concept.is_latest_version = not create_initial_version
            parent_resource = concept.parent
            parent_resource_head = parent_resource.head
            concept.public_access = parent_resource.public_access
            concept.save()
            concept.set_locales()

            initial_version = None
            if create_initial_version:
                initial_version = cls.create_initial_version(concept)
                initial_version.names.set(concept.names.all())
                initial_version.descriptions.set(concept.descriptions.all())
                initial_version.sources.set([parent_resource, parent_resource_head])

            concept.sources.set([parent_resource, parent_resource_head])
            concept.update_mappings()
            if parent_concept_uris:
                if get(settings, 'TEST_MODE', False):
                    process_hierarchy_for_new_concept(
                        concept.id, get(initial_version, 'id'), parent_concept_uris, create_parent_version)
                else:
                    process_hierarchy_for_new_concept.apply_async(
                        (concept.id, get(initial_version, 'id'), parent_concept_uris, create_parent_version),
                        queue='concurrent'
                    )
            if create_initial_version and concept._counted is True:
                parent_resource.update_concepts_count()
        except ValidationError as ex:
            concept.errors.update(ex.message_dict)
        except IntegrityError as ex:
            concept.errors.update(dict(__all__=ex.args))

        return concept

    def update_versioned_object(self):
        concept = self.versioned_object
        concept.extras = self.extras
        concept.names.set(self.names.all())
        concept.descriptions.set(self.descriptions.all())
        concept.parent_concepts.set(self.parent_concepts.all())
        concept.concept_class = self.concept_class
        concept.datatype = self.datatype
        concept.retired = self.retired
        concept.external_id = self.external_id or concept.external_id
        concept.save()

    @classmethod
    def persist_clone(
            cls, obj, user=None, create_parent_version=True, parent_concept_uris=None, add_prev_version_children=True,
            **kwargs
    ):  # pylint: disable=too-many-statements,too-many-branches,too-many-arguments
        errors = {}
        if not user:
            errors['version_created_by'] = PERSIST_CLONE_SPECIFY_USER_ERROR
            return errors
        obj.created_by = user
        obj.updated_by = user
        obj.version = obj.version or generate_temp_version()
        parent = obj.parent
        parent_head = parent.head
        persisted = False
        versioned_object = obj.versioned_object
        prev_latest_version = versioned_object.versions.exclude(id=obj.id).filter(is_latest_version=True).first()
        try:
            with transaction.atomic():
                cls.validate_locales_limit(obj.cloned_names, obj.cloned_descriptions)

                cls.pause_indexing()

                obj.is_latest_version = True
                obj.save(**kwargs)
                if obj.id:
                    obj.version = str(obj.id)
                    obj.save()
                    obj.set_locales()
                    obj.clean()  # clean here to validate locales that can only be saved after obj is saved
                    obj.update_versioned_object()
                    if prev_latest_version:
                        prev_latest_version.is_latest_version = False
                        prev_latest_version.save(update_fields=['is_latest_version'])
                        if add_prev_version_children:
                            if get(settings, 'TEST_MODE', False):
                                process_hierarchy_for_new_parent_concept_version(prev_latest_version.id, obj.id)
                            else:
                                process_hierarchy_for_new_parent_concept_version.apply_async(
                                    (prev_latest_version.id, obj.id),
                                    queue='concurrent'
                                )

                    obj.sources.set(compact([parent, parent_head]))
                    persisted = True
                    cls.resume_indexing()
                    if get(settings, 'TEST_MODE', False):
                        process_hierarchy_for_concept_version(
                            obj.id, get(prev_latest_version, 'id'), parent_concept_uris, create_parent_version)
                    else:
                        process_hierarchy_for_concept_version.apply_async(
                            (obj.id, get(prev_latest_version, 'id'), parent_concept_uris, create_parent_version),
                            queue='concurrent'
                        )

                    def index_all():
                        if prev_latest_version:
                            prev_latest_version.index()
                        obj.index()

                    transaction.on_commit(index_all)
        except ValidationError as err:
            errors.update(err.message_dict)
        finally:
            cls.resume_indexing()
            if not persisted:
                if prev_latest_version:
                    prev_latest_version.is_latest_version = True
                    prev_latest_version.save(update_fields=['is_latest_version'])
                if obj.id:
                    obj.remove_locales()
                    obj.sources.remove(parent_head)
                    obj.delete()
                errors['non_field_errors'] = [PERSIST_CLONE_ERROR]

        return errors

    @staticmethod
    def validate_locales_limit(names, descriptions):
        if len(names) > MAX_LOCALES_LIMIT:
            raise ValidationError({'names': [MAX_NAMES_LIMIT]})
        if len(descriptions) > MAX_LOCALES_LIMIT:
            raise ValidationError({'descriptions': [MAX_DESCRIPTIONS_LIMIT]})

    def get_unidirectional_mappings_for_collection(self, collection_url, collection_version=HEAD):
        from core.mappings.models import Mapping
        return Mapping.objects.filter(
            from_concept__uri__icontains=drop_version(self.uri), collection_set__uri__icontains=collection_url,
            collection_set__version=collection_version
        )

    def get_indirect_mappings_for_collection(self, collection_url, collection_version=HEAD):
        from core.mappings.models import Mapping
        return Mapping.objects.filter(
            to_concept__uri__icontains=drop_version(self.uri), collection_set__uri__icontains=collection_url,
            collection_set__version=collection_version
        )

    def get_unidirectional_mappings(self):
        return self.__get_mappings_from_relation('mappings_from')

    def get_latest_unidirectional_mappings(self):
        return self.__get_mappings_from_relation('mappings_from', True)

    def get_indirect_mappings(self):
        return self.__get_mappings_from_relation('mappings_to')

    def __get_mappings_from_relation(self, relation_manager, is_latest=False):
        from core.mappings.models import Mapping
        mappings = Mapping.objects.filter(parent_id=self.parent_id)

        if relation_manager == 'mappings_from':
            key = 'from_concept_id__in'
        else:
            key = 'to_concept_id__in'

        filters = {key: [self.id]}
        if self.is_latest_version:
            filters[key].append(self.versioned_object_id)
        elif self.is_versioned_object:
            latest_version = self.get_latest_version()
            filters[key].append(get(latest_version, 'id'))

        filters[key] = compact(filters[key])

        mappings = mappings.filter(**filters)

        if is_latest:
            return mappings.filter(is_latest_version=True)
        return mappings.filter(id=F('versioned_object_id'))

    def get_bidirectional_mappings(self):
        return self.get_unidirectional_mappings() | self.get_indirect_mappings()

    def get_bidirectional_mappings_for_collection(self, collection_url, collection_version=HEAD):
        queryset = self.get_unidirectional_mappings_for_collection(
            collection_url, collection_version
        ) | self.get_indirect_mappings_for_collection(
            collection_url, collection_version
        )

        return queryset.distinct()

    @staticmethod
    def get_latest_versions_for_queryset(concepts_qs):
        """Takes any concepts queryset and returns queryset of latest_version of each of those concepts"""

        if concepts_qs is None or not concepts_qs.exists():
            return Concept.objects.none()

        criteria_fields = list(concepts_qs.values('parent_id', 'mnemonic'))
        criterion = [models.Q(**attrs, is_latest_version=True) for attrs in criteria_fields]
        query = criterion.pop()
        for criteria in criterion:
            query |= criteria

        return Concept.objects.filter(query)

    def update_mappings(self):
        from core.mappings.models import Mapping
        parent_uris = compact([self.parent.uri, self.parent.canonical_url])
        for mapping in Mapping.objects.filter(
                to_concept_code=self.mnemonic, to_source_url__in=parent_uris, to_concept__isnull=True
        ):
            mapping.to_concept = self
            mapping.save()

        for mapping in Mapping.objects.filter(
                from_concept_code=self.mnemonic, from_source_url__in=parent_uris, from_concept__isnull=True
        ):
            mapping.from_concept = self
            mapping.save()

    @property
    def parent_concept_urls(self):
        queryset = self.parent_concepts.all()
        if self.is_latest_version:
            queryset |= self.versioned_object.parent_concepts.all()
        if self.is_versioned_object:
            queryset |= self.get_latest_version().parent_concepts.all()
        return self.__format_hierarchy_uris(queryset.values_list('uri', flat=True))

    @property
    def child_concept_urls(self):
        queryset = self.child_concepts.all()
        if self.is_latest_version:
            queryset |= self.versioned_object.child_concepts.all()
        if self.is_versioned_object:
            latest_version = self.get_latest_version()
            if latest_version:
                queryset |= latest_version.child_concepts.all()
        return self.__format_hierarchy_uris(queryset.values_list('uri', flat=True))

    def child_concept_queryset(self):
        urls = self.child_concept_urls
        if urls:
            return Concept.objects.filter(uri__in=urls)
        return Concept.objects.none()

    def parent_concept_queryset(self):
        urls = self.parent_concept_urls
        if urls:
            return Concept.objects.filter(uri__in=urls)
        return Concept.objects.none()

    @staticmethod
    def __format_hierarchy_uris(uris):
        return list({drop_version(uri) for uri in uris})

    def get_hierarchy_path(self):
        result = []
        parent_concept = self.parent_concepts.first()
        while parent_concept is not None:
            result.append(drop_version(parent_concept.uri))
            parent_concept = parent_concept.parent_concepts.first()

        result.reverse()
        return result

    def delete(self, using=None, keep_parents=False):
        LocalizedText.objects.filter(name_locales=self).delete()
        LocalizedText.objects.filter(description_locales=self).delete()
        return super().delete(using=using, keep_parents=keep_parents)

    def cascade(  # pylint: disable=too-many-arguments
            self, source_mappings=True, source_to_concepts=True, mappings_criteria=None,
            cascade_mappings=True, cascade_hierarchy=True, cascade_levels='*',
            include_mappings=True, max_results=1000
    ):
        result = self.get_cascaded_resources(
            source_mappings, source_to_concepts, mappings_criteria,
            cascade_mappings, cascade_hierarchy, include_mappings
        )
        cascaded = [self.id]

        def iterate(level):
            if level == '*' or level > 0:
                if (result['concepts'].count() + result['mappings'].count()) < max_results:
                    not_cascaded = result['concepts'].exclude(id__in=cascaded)
                    if not_cascaded.exists():
                        for concept in not_cascaded:
                            res = concept.get_cascaded_resources(
                                source_mappings, source_to_concepts, mappings_criteria,
                                cascade_mappings, cascade_hierarchy, include_mappings
                            )
                            cascaded.append(concept.id)
                            result['concepts'] |= res['concepts']
                            result['mappings'] |= res['mappings']
                        iterate(level if level == '*' else level - 1)

        iterate(cascade_levels)

        return result

    def get_cascaded_resources(  # pylint: disable=too-many-arguments
            self, source_mappings=True, source_to_concepts=True, mappings_criteria=None,
            cascade_mappings=True, cascade_hierarchy=True, include_mappings=True
    ):
        from core.mappings.models import Mapping
        mappings = Mapping.objects.none()
        result = dict(concepts=Concept.objects.filter(id=self.id), mappings=mappings)
        mappings_criteria = mappings_criteria or Q()
        if cascade_mappings and (source_mappings or source_to_concepts):
            mappings = self.get_unidirectional_mappings().filter(mappings_criteria)
            if include_mappings:
                result['mappings'] = mappings
        if source_to_concepts:
            if mappings.exists():
                result['concepts'] |= Concept.objects.filter(
                    id__in=mappings.values_list('to_concept_id', flat=True), parent_id=self.parent_id)
            if cascade_hierarchy:
                result['concepts'] |= self.child_concept_queryset()

        return result

    @staticmethod
    def get_serializer_class(verbose=False, version=False, brief=False):
        if brief:
            from core.concepts.serializers import ConceptMinimalSerializer
            return ConceptMinimalSerializer
        if version:
            from core.concepts.serializers import ConceptVersionDetailSerializer, ConceptVersionListSerializer
            return ConceptVersionDetailSerializer if verbose else ConceptVersionListSerializer

        from core.concepts.serializers import ConceptDetailSerializer, ConceptListSerializer
        return ConceptDetailSerializer if verbose else ConceptListSerializer<|MERGE_RESOLUTION|>--- conflicted
+++ resolved
@@ -3,11 +3,7 @@
 from django.core.exceptions import ValidationError
 from django.core.validators import RegexValidator
 from django.db import models, IntegrityError, transaction, connection
-<<<<<<< HEAD
-from django.db.models import F
-=======
 from django.db.models import F, Q
->>>>>>> f13f7d63
 from pydash import get, compact
 
 from core.common.constants import ISO_639_1, INCLUDE_RETIRED_PARAM, LATEST, HEAD
