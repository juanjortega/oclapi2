import unittest

from mock import ANY

from core.common.constants import CUSTOM_VALIDATION_SCHEMA_OPENMRS
from core.common.tests import OCLAPITestCase
from core.concepts.models import Concept
from core.concepts.tests.factories import ConceptFactory, LocalizedTextFactory
from core.mappings.tests.factories import MappingFactory
from core.orgs.models import Organization
from core.sources.tests.factories import OrganizationSourceFactory
from core.users.models import UserProfile
from core.users.tests.factories import UserProfileFactory


class ConceptCreateUpdateDestroyViewTest(OCLAPITestCase):
    def setUp(self):
        self.organization = Organization.objects.first()
        self.user = UserProfile.objects.filter(is_superuser=True).first()
        self.token = self.user.get_token()
        self.source = OrganizationSourceFactory(organization=self.organization)
        self.concept_payload = {
            'datatype': 'Coded',
            'concept_class': 'Procedure',
            'extras': {'foo': 'bar'},
            'descriptions': [{
                'locale': 'en', 'locale_preferred': True, 'description': 'c1 desc', 'description_type': 'None'
            }],
            'external_id': '',
            'id': 'c1',
            'names': [{
                'locale': 'en', 'locale_preferred': True, 'name': 'c1 name', 'name_type': 'Fully Specified'
            }]
        }

    def test_get_200(self):
        response = self.client.get(
            self.source.concepts_url,
            HTTP_AUTHORIZATION='Token ' + self.token,
            format='json'
        )

        self.assertEqual(response.status_code, 200)
        self.assertEqual(len(response.data), 0)

        ConceptFactory(parent=self.source)

        response = self.client.get(
            self.source.concepts_url,
            HTTP_AUTHORIZATION='Token ' + self.token,
            format='json'
        )

        self.assertEqual(response.status_code, 200)
        self.assertEqual(len(response.data), 1)

    def test_post_201(self):
        concepts_url = f"/orgs/{self.organization.mnemonic}/sources/{self.source.mnemonic}/concepts/"

        response = self.client.post(
            concepts_url,
            self.concept_payload,
            HTTP_AUTHORIZATION='Token ' + self.token,
            format='json'
        )

        self.assertEqual(response.status_code, 201)
        self.assertListEqual(
            sorted(list(response.data.keys())),
            sorted([
                'uuid',
                'id',
                'external_id',
                'concept_class',
                'datatype',
                'url',
                'retired',
                'source',
                'owner',
                'owner_type',
                'owner_url',
                'display_name',
                'display_locale',
                'names',
                'descriptions',
                'created_on',
                'updated_on',
                'versions_url',
                'version',
                'extras',
                'name',
                'type',
                'update_comment',
                'version_url',
                'updated_by',
                'created_by',
<<<<<<< HEAD
                'hierarchy_path',
                'public_can_view',
            ]
=======
                'parent_concept_urls',
                'public_can_view',
            ])
>>>>>>> f13f7d63
        )

        concept = Concept.objects.first()
        latest_version = Concept.objects.last()

        self.assertFalse(latest_version.is_versioned_object)
        self.assertTrue(latest_version.is_latest_version)

        self.assertTrue(concept.is_versioned_object)
        self.assertFalse(concept.is_latest_version)

        self.assertEqual(concept.versions.count(), 1)
        self.assertEqual(response.data['uuid'], str(concept.id))
        self.assertEqual(response.data['datatype'], 'Coded')
        self.assertEqual(response.data['concept_class'], 'Procedure')
        self.assertEqual(response.data['url'], concept.uri)
        self.assertFalse(response.data['retired'])
        self.assertEqual(response.data['source'], self.source.mnemonic)
        self.assertEqual(response.data['owner'], self.organization.mnemonic)
        self.assertEqual(response.data['owner_type'], "Organization")
        self.assertEqual(response.data['owner_url'], self.organization.uri)
        self.assertEqual(response.data['display_name'], 'c1 name')
        self.assertEqual(response.data['display_locale'], 'en')
        self.assertEqual(response.data['versions_url'], concept.uri + 'versions/')
        self.assertEqual(response.data['version'], str(concept.id))
        self.assertEqual(response.data['extras'], dict(foo='bar'))
        self.assertEqual(response.data['name'], 'c1')
        self.assertEqual(response.data['type'], 'Concept')
        self.assertEqual(response.data['version_url'], latest_version.uri)

        response = self.client.post(
            concepts_url,
            self.concept_payload,
            HTTP_AUTHORIZATION='Token ' + self.token,
            format='json'
        )
        self.assertEqual(response.status_code, 400)
        self.assertEqual(response.data, dict(__all__=['Concept ID must be unique within a source.']))

    def test_post_400(self):
        concepts_url = f"/orgs/{self.organization.mnemonic}/sources/{self.source.mnemonic}/concepts/"

        response = self.client.post(
            concepts_url,
            {**self.concept_payload.copy(), 'datatype': ''},
            HTTP_AUTHORIZATION='Token ' + self.token,
            format='json'
        )

        self.assertEqual(response.status_code, 400)
        self.assertListEqual(
            list(response.data.keys()),
            ['datatype']
        )

    def test_put_200(self):
        concept = ConceptFactory(parent=self.source)
        self.assertEqual(concept.versions.count(), 1)
        concepts_url = f"/orgs/{self.organization.mnemonic}/sources/{self.source.mnemonic}/concepts/{concept.mnemonic}/"

        response = self.client.put(
            concepts_url,
            {**self.concept_payload, 'datatype': 'None', 'update_comment': 'Updated datatype'},
            HTTP_AUTHORIZATION='Token ' + self.token,
            format='json'
        )

        self.assertEqual(response.status_code, 200)
        self.assertListEqual(
<<<<<<< HEAD
            list(response.data.keys()),
            ['uuid',
             'id',
             'external_id',
             'concept_class',
             'datatype',
             'url',
             'retired',
             'source',
             'owner',
             'owner_type',
             'owner_url',
             'display_name',
             'display_locale',
             'names',
             'descriptions',
             'created_on',
             'updated_on',
             'versions_url',
             'version',
             'extras',
             'name',
             'type',
             'update_comment',
             'version_url',
             'mappings',
             'updated_by',
             'created_by',
             'hierarchy_path',
             'public_can_view']
=======
            sorted(list(response.data.keys())),
            sorted(['uuid',
                    'id',
                    'external_id',
                    'concept_class',
                    'datatype',
                    'url',
                    'retired',
                    'source',
                    'owner',
                    'owner_type',
                    'owner_url',
                    'display_name',
                    'display_locale',
                    'names',
                    'descriptions',
                    'created_on',
                    'updated_on',
                    'versions_url',
                    'version',
                    'extras',
                    'name',
                    'type',
                    'update_comment',
                    'version_url',
                    'updated_by',
                    'created_by',
                    'parent_concept_urls',
                    'public_can_view'])
>>>>>>> f13f7d63
        )

        version = Concept.objects.last()
        concept.refresh_from_db()

        self.assertFalse(version.is_versioned_object)
        self.assertTrue(version.is_latest_version)
        self.assertEqual(version.versions.count(), 2)
        self.assertEqual(response.data['uuid'], str(version.id))
        self.assertEqual(response.data['datatype'], 'None')
        self.assertEqual(response.data['update_comment'], 'Updated datatype')
        self.assertEqual(response.data['concept_class'], 'Procedure')
        self.assertEqual(response.data['url'], concept.uri)
        self.assertEqual(response.data['url'], version.versioned_object.uri)
        self.assertEqual(response.data['version_url'], version.uri)
        self.assertFalse(response.data['retired'])
        self.assertEqual(response.data['source'], self.source.mnemonic)
        self.assertEqual(response.data['owner'], self.organization.mnemonic)
        self.assertEqual(response.data['owner_type'], "Organization")
        self.assertEqual(response.data['owner_url'], self.organization.uri)
        self.assertEqual(response.data['display_name'], 'c1 name')
        self.assertEqual(response.data['display_locale'], 'en')
        self.assertEqual(response.data['versions_url'], concept.uri + 'versions/')
        self.assertEqual(response.data['version'], str(version.id))
        self.assertEqual(response.data['extras'], dict(foo='bar'))
        self.assertEqual(response.data['type'], 'Concept')
        self.assertEqual(response.data['version_url'], version.uri)
        self.assertTrue(concept.is_versioned_object)
        self.assertEqual(concept.datatype, "None")

    @unittest.skip('Flaky test, needs fixing')
    def test_put_200_openmrs_schema(self):  # pylint: disable=too-many-statements
        self.create_lookup_concept_classes()
        source = OrganizationSourceFactory(custom_validation_schema=CUSTOM_VALIDATION_SCHEMA_OPENMRS)
        name = LocalizedTextFactory(locale='fr')
        concept = ConceptFactory(parent=source, names=[name])
        self.assertEqual(concept.versions.count(), 1)
        response = self.client.put(
            concept.uri,
            {**self.concept_payload, 'datatype': 'None', 'update_comment': 'Updated datatype'},
            HTTP_AUTHORIZATION='Token ' + self.token,
            format='json'
        )

        self.assertEqual(response.status_code, 200)
        self.assertListEqual(
<<<<<<< HEAD
            list(response.data.keys()),
            ['uuid',
             'id',
             'external_id',
             'concept_class',
             'datatype',
             'url',
             'retired',
             'source',
             'owner',
             'owner_type',
             'owner_url',
             'display_name',
             'display_locale',
             'names',
             'descriptions',
             'created_on',
             'updated_on',
             'versions_url',
             'version',
             'extras',
             'name',
             'type',
             'update_comment',
             'version_url',
             'mappings',
             'updated_by',
             'created_by',
             'hierarchy_path',
             'public_can_view']
=======
            sorted(list(response.data.keys())),
            sorted(['uuid',
                    'id',
                    'external_id',
                    'concept_class',
                    'datatype',
                    'url',
                    'retired',
                    'source',
                    'owner',
                    'owner_type',
                    'owner_url',
                    'display_name',
                    'display_locale',
                    'names',
                    'descriptions',
                    'created_on',
                    'updated_on',
                    'versions_url',
                    'version',
                    'extras',
                    'name',
                    'type',
                    'update_comment',
                    'version_url',
                    'updated_by',
                    'created_by',
                    'parent_concept_urls',
                    'public_can_view'])
>>>>>>> f13f7d63
        )

        names = response.data['names']

        version = Concept.objects.last()
        concept.refresh_from_db()

        self.assertFalse(version.is_versioned_object)
        self.assertTrue(version.is_latest_version)
        self.assertEqual(version.versions.count(), 2)
        self.assertEqual(response.data['uuid'], str(version.id))
        self.assertEqual(response.data['datatype'], 'None')
        self.assertEqual(response.data['update_comment'], 'Updated datatype')
        self.assertEqual(response.data['concept_class'], 'Procedure')
        self.assertEqual(response.data['url'], concept.uri)
        self.assertEqual(response.data['url'], version.versioned_object.uri)
        self.assertEqual(response.data['version_url'], version.uri)
        self.assertFalse(response.data['retired'])
        self.assertEqual(response.data['source'], source.mnemonic)
        self.assertEqual(response.data['owner'], source.organization.mnemonic)
        self.assertEqual(response.data['owner_type'], "Organization")
        self.assertEqual(response.data['owner_url'], source.organization.uri)
        self.assertEqual(response.data['display_name'], 'c1 name')
        self.assertEqual(response.data['display_locale'], 'en')
        self.assertEqual(response.data['versions_url'], concept.uri + 'versions/')
        self.assertEqual(response.data['version'], str(version.id))
        self.assertEqual(response.data['extras'], dict(foo='bar'))
        self.assertEqual(response.data['type'], 'Concept')
        self.assertEqual(response.data['version_url'], version.uri)
        self.assertTrue(concept.is_versioned_object)
        self.assertEqual(concept.datatype, "None")

        # same names in update
        names[0]['uuid'] = str(name.id)
        [name.pop('type', None) for name in names]  # pylint: disable=expression-not-assigned
        response = self.client.put(
            concept.uri,
            {**self.concept_payload, 'names': names, 'datatype': 'Numeric', 'update_comment': 'Updated datatype'},
            HTTP_AUTHORIZATION='Token ' + self.token,
            format='json'
        )

        self.assertEqual(response.status_code, 200)

        concept.refresh_from_db()
        self.assertEqual(concept.datatype, "Numeric")
        self.assertEqual(concept.names.count(), 1)

        latest_version = concept.get_latest_version()
        prev_version = latest_version.prev_version
        self.assertEqual(latest_version.names.count(), 1)
        self.assertEqual(prev_version.names.count(), 1)
        self.assertEqual(prev_version.names.first().name, latest_version.names.first().name)
        self.assertEqual(prev_version.names.first().locale, latest_version.names.first().locale)

    def test_put_400(self):
        concept = ConceptFactory(parent=self.source)
        concepts_url = f"/orgs/{self.organization.mnemonic}/sources/{self.source.mnemonic}/concepts/{concept.mnemonic}/"

        response = self.client.put(
            concepts_url,
            {**self.concept_payload, 'concept_class': '', 'update_comment': 'Updated concept_class'},
            HTTP_AUTHORIZATION='Token ' + self.token,
            format='json'
        )

        self.assertEqual(response.status_code, 400)
        self.assertEqual(list(response.data.keys()), ['concept_class'])

    def test_put_404(self):
        concepts_url = f"/orgs/{self.organization.mnemonic}/sources/{self.source.mnemonic}/concepts/foobar/"

        response = self.client.put(
            concepts_url,
            {**self.concept_payload, 'concept_class': '', 'update_comment': 'Updated concept_class'},
            HTTP_AUTHORIZATION='Token ' + self.token,
            format='json'
        )

        self.assertEqual(response.status_code, 404)

    def test_delete_204(self):
        names = [LocalizedTextFactory()]
        concept = ConceptFactory(parent=self.source, names=names)
        concepts_url = f"/orgs/{self.organization.mnemonic}/sources/{self.source.mnemonic}/concepts/{concept.mnemonic}/"

        response = self.client.delete(
            concepts_url,
            {'update_comment': 'Deleting it'},
            HTTP_AUTHORIZATION='Token ' + self.token,
            format='json'
        )

        self.assertEqual(response.status_code, 204)

        concept.refresh_from_db()

        self.assertEqual(concept.versions.count(), 2)
        latest_version = concept.versions.order_by('-created_at').first()
        self.assertTrue(latest_version.retired)
        self.assertTrue(concept.retired)
        self.assertTrue(latest_version.comment, 'Deleting it')

    def test_delete_404(self):
        concepts_url = f"/orgs/{self.organization.mnemonic}/sources/{self.source.mnemonic}/concepts/foobar/"

        response = self.client.delete(
            concepts_url,
            {'update_comment': 'Deleting it'},
            HTTP_AUTHORIZATION='Token ' + self.token,
            format='json'
        )

        self.assertEqual(response.status_code, 404)

    def test_delete_400(self):
        names = [LocalizedTextFactory()]
        concept = ConceptFactory(parent=self.source, names=names, retired=True)
        concepts_url = f"/orgs/{self.organization.mnemonic}/sources/{self.source.mnemonic}/concepts/{concept.mnemonic}/"

        response = self.client.delete(
            concepts_url + '?includeRetired=true',
            {'update_comment': 'Deleting it'},
            HTTP_AUTHORIZATION='Token ' + self.token,
            format='json'
        )

        self.assertEqual(response.status_code, 400)
        self.assertEqual(response.data, {'__all__': 'Concept is already retired'})

    def test_extras_get_200(self):
        names = [LocalizedTextFactory()]
        concept = ConceptFactory(parent=self.source, names=names, extras=dict(foo='bar'))
        extras_url = f"/orgs/{self.organization.mnemonic}/sources/{self.source.mnemonic}" \
            f"/concepts/{concept.mnemonic}/extras/"

        response = self.client.get(
            extras_url,
            HTTP_AUTHORIZATION='Token ' + self.token,
            format='json'
        )

        self.assertEqual(response.status_code, 200)
        self.assertEqual(response.data, dict(foo='bar'))

    def test_extra_get_200(self):
        names = [LocalizedTextFactory()]
        concept = ConceptFactory(parent=self.source, names=names, extras=dict(foo='bar', tao='ching'))

        def extra_url(extra):
            return f"/orgs/{self.organization.mnemonic}/sources/{self.source.mnemonic}" \
                f"/concepts/{concept.mnemonic}/extras/{extra}/"

        response = self.client.get(
            extra_url('tao'),
            HTTP_AUTHORIZATION='Token ' + self.token,
            format='json'
        )

        self.assertEqual(response.status_code, 200)
        self.assertEqual(response.data, dict(tao='ching'))

        response = self.client.get(
            extra_url('foo'),
            HTTP_AUTHORIZATION='Token ' + self.token,
            format='json'
        )

        self.assertEqual(response.status_code, 200)
        self.assertEqual(response.data, dict(foo='bar'))

        response = self.client.get(
            extra_url('bar'),
            HTTP_AUTHORIZATION='Token ' + self.token,
            format='json'
        )

        self.assertEqual(response.status_code, 404)
        self.assertEqual(response.data, dict(detail='Not found.'))

    def test_extra_put_200(self):
        names = [LocalizedTextFactory()]
        concept = ConceptFactory(parent=self.source, names=names, extras=dict(foo='bar', tao='ching'))

        def extra_url(extra):
            return f"/orgs/{self.organization.mnemonic}/sources/{self.source.mnemonic}" \
                f"/concepts/{concept.mnemonic}/extras/{extra}/"

        response = self.client.put(
            extra_url('tao'),
            dict(tao='te-ching'),
            HTTP_AUTHORIZATION='Token ' + self.token,
            format='json'
        )

        self.assertEqual(response.status_code, 200)

        concept.refresh_from_db()
        self.assertTrue(concept.extras['tao'] == response.data['tao'] == 'te-ching')
        self.assertEqual(concept.versions.count(), 2)

        latest_version = concept.versions.order_by('-created_at').first()
        self.assertEqual(latest_version.extras, dict(foo='bar', tao='te-ching'))
        self.assertEqual(latest_version.comment, 'Updated extras: tao=te-ching.')

    def test_extra_put_400(self):
        names = [LocalizedTextFactory()]
        concept = ConceptFactory(parent=self.source, names=names, extras=dict(foo='bar', tao='ching'))

        def extra_url(extra):
            return f"/orgs/{self.organization.mnemonic}/sources/{self.source.mnemonic}" \
                f"/concepts/{concept.mnemonic}/extras/{extra}/"

        response = self.client.put(
            extra_url('tao'),
            dict(tao=None),
            HTTP_AUTHORIZATION='Token ' + self.token,
            format='json'
        )

        self.assertEqual(response.status_code, 400)
        self.assertEqual(response.data, ['Must specify tao param in body.'])
        concept.refresh_from_db()
        self.assertEqual(concept.extras, dict(foo='bar', tao='ching'))

    def test_extra_delete_204(self):
        names = [LocalizedTextFactory()]
        concept = ConceptFactory(parent=self.source, names=names, extras=dict(foo='bar', tao='ching'))
        self.assertEqual(concept.versions.count(), 1)

        def extra_url(extra):
            return f"/orgs/{self.organization.mnemonic}/sources/{self.source.mnemonic}" \
                f"/concepts/{concept.mnemonic}/extras/{extra}/"

        response = self.client.delete(
            extra_url('tao'),
            HTTP_AUTHORIZATION='Token ' + self.token,
            format='json'
        )

        self.assertEqual(response.status_code, 204)

        concept.refresh_from_db()
        self.assertFalse('tao' in concept.extras)
        self.assertEqual(concept.versions.count(), 2)

        latest_version = concept.get_latest_version()
        self.assertEqual(latest_version.extras, dict(foo='bar'))
        self.assertEqual(latest_version.comment, 'Deleted extra tao.')

    def test_extra_delete_404(self):
        names = [LocalizedTextFactory()]
        concept = ConceptFactory(parent=self.source, names=names, extras=dict(foo='bar', tao='ching'))

        def extra_url(extra):
            return f"/orgs/{self.organization.mnemonic}/sources/{self.source.mnemonic}" \
                f"/concepts/{concept.mnemonic}/extras/{extra}/"

        response = self.client.delete(
            extra_url('bar'),
            HTTP_AUTHORIZATION='Token ' + self.token,
            format='json'
        )

        self.assertEqual(response.status_code, 404)

    def test_names_get_200(self):
        name = LocalizedTextFactory()
        concept = ConceptFactory(parent=self.source, names=[name])

        response = self.client.get(
            f"/orgs/{self.organization.mnemonic}/sources/{self.source.mnemonic}/concepts/{concept.mnemonic}/names/",
            HTTP_AUTHORIZATION='Token ' + self.token,
            format='json'
        )
        self.assertEqual(response.status_code, 200)
        self.assertEqual(len(response.data), 1)
        self.assertEqual(
            dict(response.data[0]),
            {
                "uuid": str(name.id),
                "external_id": None,
                "type": 'ConceptName',
                "locale": name.locale,
                "locale_preferred": False,
                "name": name.name,
                "name_type": "FULLY_SPECIFIED"
            }
        )

    def test_names_post_201(self):
        name = LocalizedTextFactory()
        concept = ConceptFactory(parent=self.source, names=[name])

        response = self.client.post(
            f"/orgs/{self.organization.mnemonic}/sources/{self.source.mnemonic}/concepts/{concept.mnemonic}/names/",
            {
                "type": 'ConceptName',
                "locale": 'en',
                "locale_preferred": False,
                "name": 'foo',
                "name_type": "Fully Specified"
            },
            HTTP_AUTHORIZATION='Token ' + self.token,
            format='json'
        )
        self.assertEqual(response.status_code, 201)
        self.assertEqual(
            response.data,
            {
                "uuid": ANY,
                "external_id": None,
                "type": 'ConceptName',
                "locale": 'en',
                "locale_preferred": False,
                "name": 'foo',
                "name_type": "Fully Specified"
            }
        )
        self.assertEqual(concept.names.count(), 2)

    def test_names_post_400(self):
        name = LocalizedTextFactory()
        concept = ConceptFactory(parent=self.source, names=[name])

        response = self.client.post(
            f"/orgs/{self.organization.mnemonic}/sources/{self.source.mnemonic}/concepts/{concept.mnemonic}/names/",
            {
                "type": 'ConceptName',
                "name": name.name,
                "name_type": "Fully Specified"
            },
            HTTP_AUTHORIZATION='Token ' + self.token,
            format='json'
        )
        self.assertEqual(response.status_code, 400)
        self.assertEqual(list(response.data.keys()), ['locale'])

    def test_name_delete_204(self):
        name1 = LocalizedTextFactory()
        name2 = LocalizedTextFactory()
        concept = ConceptFactory(parent=self.source, names=[name1, name2])
        response = self.client.delete(
            f"/orgs/{self.organization.mnemonic}/sources/{self.source.mnemonic}"
            f"/concepts/{concept.mnemonic}/names/{name2.id}/",
            HTTP_AUTHORIZATION='Token ' + self.token,
            format='json'
        )
        self.assertEqual(response.status_code, 204)
        self.assertEqual(concept.versions.count(), 2)
        self.assertEqual(concept.names.count(), 1)
        self.assertEqual(concept.names.first().name, name1.name)

        latest_version = concept.get_latest_version()
        self.assertEqual(latest_version.names.count(), 1)
        self.assertEqual(latest_version.names.first().name, name1.name)
        self.assertEqual(latest_version.comment, f'Deleted {name2.name} in names.')

    def test_get_200_with_response_modes(self):
        ConceptFactory(parent=self.source, mnemonic='conceptA')
        response = self.client.get(
            "/concepts/",
            HTTP_AUTHORIZATION='Token ' + self.token,
            format='json'
        )
        self.assertEqual(response.status_code, 200)
        self.assertEqual(
            sorted(response.data[0].keys()),
            sorted(['uuid', 'id', 'external_id', 'concept_class', 'datatype', 'url', 'retired', 'source',
                    'owner', 'owner_type', 'owner_url', 'display_name', 'display_locale', 'version', 'update_comment',
                    'locale', 'version_created_by', 'version_created_on', 'is_latest_version',
                    'versions_url', 'version_url', 'type'])
        )

        response = self.client.get(
            "/concepts/?verbose=true",
            HTTP_AUTHORIZATION='Token ' + self.token,
            format='json'
        )
        self.assertEqual(response.status_code, 200)
        self.assertEqual(
            sorted(response.data[0].keys()),
            sorted(['uuid', 'id', 'external_id', 'concept_class', 'datatype', 'url', 'retired', 'source',
                    'owner', 'owner_type', 'owner_url', 'display_name', 'display_locale', 'names', 'descriptions',
                    'created_on', 'updated_on', 'versions_url', 'version', 'extras', 'name', 'type',
                    'update_comment', 'version_url', 'updated_by', 'created_by',
                    'public_can_view'])
        )

        response = self.client.get(
            "/concepts/?brief=true",
            HTTP_AUTHORIZATION='Token ' + self.token,
            format='json'
        )
        self.assertEqual(response.status_code, 200)
        self.assertEqual(
            sorted(response.data[0].keys()),
            sorted(['uuid', 'id', 'url', 'version_url', 'type'])
        )

    def test_get_200_with_response_modes(self):
        ConceptFactory(parent=self.source, mnemonic='conceptA')
        response = self.client.get(
            "/concepts/",
            HTTP_AUTHORIZATION='Token ' + self.token,
            format='json'
        )
        self.assertEqual(response.status_code, 200)
        self.assertEqual(
            sorted(response.data[0].keys()),
            sorted(['uuid', 'id', 'external_id', 'concept_class', 'datatype', 'url', 'retired', 'source',
                    'owner', 'owner_type', 'owner_url', 'display_name', 'display_locale', 'version', 'update_comment',
                    'locale', 'version_created_by', 'version_created_on', 'mappings', 'is_latest_version',
                    'versions_url', 'version_url'])
        )

        response = self.client.get(
            "/concepts/?verbose=true",
            HTTP_AUTHORIZATION='Token ' + self.token,
            format='json'
        )
        self.assertEqual(response.status_code, 200)
        self.assertEqual(
            sorted(response.data[0].keys()),
            sorted(['uuid', 'id', 'external_id', 'concept_class', 'datatype', 'url', 'retired', 'source',
                    'owner', 'owner_type', 'owner_url', 'display_name', 'display_locale', 'names', 'descriptions',
                    'created_on', 'updated_on', 'versions_url', 'version', 'extras', 'name', 'type',
                    'update_comment', 'version_url', 'mappings', 'updated_by', 'created_by',
                    'hierarchy_path', 'public_can_view'])
        )

    def test_get_200_with_mappings(self):
        concept1 = ConceptFactory(parent=self.source, mnemonic='conceptA')
        concept2 = ConceptFactory(parent=self.source, mnemonic='conceptB')
        mapping = MappingFactory(
            parent=self.source, from_concept=concept2.get_latest_version(), to_concept=concept1.get_latest_version()
        )

        response = self.client.get(
            "/concepts/",
            HTTP_AUTHORIZATION='Token ' + self.token,
            format='json'
        )

        self.assertEqual(response.status_code, 200)
        self.assertEqual(len(response.data), 2)
        self.assertEqual(
            [response.data[0]['id'], response.data[1]['id']],
            [concept2.mnemonic, concept1.mnemonic]
        )
        self.assertEqual(response['num_found'], '2')
        self.assertEqual(response['num_returned'], '2')
        self.assertFalse(response.has_header('previous'))
        self.assertFalse(response.has_header('next'))

        response = self.client.get(
            "/concepts/?limit=1&verbose=true&includeMappings=true",
            HTTP_AUTHORIZATION='Token ' + self.token,
            format='json'
        )

        self.assertEqual(response.status_code, 200)
        self.assertEqual(len(response.data), 1)
        self.assertEqual(response.data[0]['id'], concept2.mnemonic)
        self.assertEqual(len(response.data[0]['mappings']), 1)
        self.assertEqual(response.data[0]['mappings'][0]['uuid'], str(mapping.id))
        self.assertEqual(response['num_found'], '2')
        self.assertEqual(response['num_returned'], '1')
        self.assertTrue('/concepts/?limit=1&verbose=true&includeMappings=true&page=2' in response['next'])
        self.assertFalse(response.has_header('previous'))

        response = self.client.get(
            "/concepts/?page=2&limit=1&verbose=true&includeInverseMappings=true",
            HTTP_AUTHORIZATION='Token ' + self.token,
            format='json'
        )

        self.assertEqual(response.status_code, 200)
        self.assertEqual(len(response.data), 1)
        self.assertEqual(response.data[0]['id'], concept1.mnemonic)
        self.assertEqual(response['num_found'], '2')
        self.assertEqual(response['num_returned'], '1')
        self.assertEqual(len(response.data[0]['mappings']), 1)
        self.assertEqual(response.data[0]['mappings'][0]['uuid'], str(mapping.id))
        self.assertTrue('/concepts/?page=1&limit=1&verbose=true&includeInverseMappings=true' in response['previous'])
        self.assertFalse(response.has_header('next'))


class ConceptExtrasViewTest(OCLAPITestCase):
    def setUp(self):
        super().setUp()
        self.extras = dict(foo='bar', tao='ching')
        self.concept = ConceptFactory(extras=self.extras)
        self.user = UserProfileFactory(organizations=[self.concept.parent.organization])
        self.token = self.user.get_token()

    def test_get_200(self):
        response = self.client.get(self.concept.uri + 'extras/', format='json')

        self.assertEqual(response.status_code, 200)
        self.assertEqual(response.data, self.extras)


class ConceptExtraRetrieveUpdateDestroyViewTest(OCLAPITestCase):
    def setUp(self):
        super().setUp()
        self.extras = dict(foo='bar', tao='ching')
        self.concept = ConceptFactory(extras=self.extras, names=[LocalizedTextFactory()])
        self.user = UserProfileFactory(organizations=[self.concept.parent.organization])
        self.token = self.user.get_token()

    def test_get_200(self):
        response = self.client.get(self.concept.uri + 'extras/foo/', format='json')

        self.assertEqual(response.status_code, 200)
        self.assertEqual(response.data, dict(foo='bar'))

    def test_get_404(self):
        response = self.client.get(self.concept.uri + 'extras/bar/', format='json')

        self.assertEqual(response.status_code, 404)

    def test_put_200(self):
        self.assertEqual(self.concept.versions.count(), 1)
        self.assertEqual(self.concept.get_latest_version().extras, self.extras)
        self.assertEqual(self.concept.extras, self.extras)

        response = self.client.put(
            self.concept.uri + 'extras/foo/',
            dict(foo='foobar'),
            HTTP_AUTHORIZATION='Token ' + self.token,
            format='json'
        )

        self.assertEqual(response.status_code, 200)
        self.assertEqual(response.data, dict(foo='foobar'))
        self.assertEqual(self.concept.versions.count(), 2)
        self.assertEqual(self.concept.get_latest_version().extras, dict(foo='foobar', tao='ching'))
        self.concept.refresh_from_db()
        self.assertEqual(self.concept.extras, dict(foo='foobar', tao='ching'))

    def test_put_400(self):
        self.assertEqual(self.concept.versions.count(), 1)
        self.assertEqual(self.concept.get_latest_version().extras, self.extras)
        self.assertEqual(self.concept.extras, self.extras)

        response = self.client.put(
            self.concept.uri + 'extras/foo/',
            dict(tao='foobar'),
            HTTP_AUTHORIZATION='Token ' + self.token,
            format='json'
        )

        self.assertEqual(response.status_code, 400)
        self.assertEqual(response.data, ['Must specify foo param in body.'])
        self.assertEqual(self.concept.versions.count(), 1)
        self.assertEqual(self.concept.get_latest_version().extras, self.extras)
        self.concept.refresh_from_db()
        self.assertEqual(self.concept.extras, self.extras)

    def test_delete_204(self):
        self.assertEqual(self.concept.versions.count(), 1)
        self.assertEqual(self.concept.get_latest_version().extras, self.extras)
        self.assertEqual(self.concept.extras, self.extras)

        response = self.client.delete(
            self.concept.uri + 'extras/foo/',
            HTTP_AUTHORIZATION='Token ' + self.token,
            format='json'
        )

        self.assertEqual(response.status_code, 204)
        self.assertEqual(self.concept.versions.count(), 2)
        self.assertEqual(self.concept.get_latest_version().extras, dict(tao='ching'))
        self.assertEqual(self.concept.versions.first().extras, dict(foo='bar', tao='ching'))
        self.concept.refresh_from_db()
        self.assertEqual(self.concept.extras, dict(tao='ching'))


class ConceptVersionsViewTest(OCLAPITestCase):
    def setUp(self):
        super().setUp()
        self.concept = ConceptFactory(names=[LocalizedTextFactory()])
        self.user = UserProfileFactory(organizations=[self.concept.parent.organization])
        self.token = self.user.get_token()

    def test_get_200(self):
        self.assertEqual(self.concept.versions.count(), 1)

        response = self.client.get(self.concept.versions_url)

        self.assertEqual(response.status_code, 200)
        versions = response.data
        self.assertEqual(len(versions), 1)
        version = versions[0]
        latest_version = self.concept.get_latest_version()
        self.assertEqual(version['uuid'], str(latest_version.id))
        self.assertEqual(version['id'], self.concept.mnemonic)
        self.assertEqual(version['url'], self.concept.uri)
        self.assertEqual(version['version_url'], latest_version.uri)
        self.assertTrue(version['is_latest_version'])
        self.assertIsNone(version['previous_version_url'])

        response = self.client.put(
            self.concept.uri,
            {'names': [{
                'locale': 'ab', 'locale_preferred': True, 'name': 'c1 name', 'name_type': 'Fully Specified'
            }], 'datatype': 'foobar', 'update_comment': 'Updated datatype'},
            HTTP_AUTHORIZATION='Token ' + self.token,
            format='json'
        )

        self.assertEqual(response.status_code, 200)
        self.assertEqual(self.concept.versions.count(), 2)

        response = self.client.get(self.concept.versions_url)

        self.assertEqual(response.status_code, 200)
        versions = response.data
        self.assertEqual(len(versions), 2)

        prev_latest_version = [v for v in versions if v['uuid'] == version['uuid']][0]
        new_latest_version = [v for v in versions if v['uuid'] != version['uuid']][0]
        latest_version = self.concept.get_latest_version()

        self.assertEqual(new_latest_version['version_url'], latest_version.uri)
        self.assertEqual(str(latest_version.id), str(new_latest_version['uuid']))
        self.assertEqual(prev_latest_version['uuid'], version['uuid'])
        self.assertEqual(new_latest_version['previous_version_url'], prev_latest_version['version_url'])
        self.assertEqual(new_latest_version['previous_version_url'], version['version_url'])
        self.assertIsNone(prev_latest_version['previous_version_url'])
        self.assertFalse(prev_latest_version['is_latest_version'])
        self.assertTrue(new_latest_version['is_latest_version'])
        self.assertEqual(new_latest_version['datatype'], 'foobar')
        self.assertEqual(prev_latest_version['datatype'], 'None')


class ConceptMappingsViewTest(OCLAPITestCase):
    def setUp(self):
        super().setUp()
        self.concept = ConceptFactory(names=[LocalizedTextFactory()])

    def test_get_200_for_concept(self):
        mappings_url = self.concept.uri + 'mappings/'
        response = self.client.get(mappings_url)
        self.assertEqual(response.status_code, 200)
        self.assertEqual(len(response.data), 0)

        direct_mapping = MappingFactory(parent=self.concept.parent, from_concept=self.concept)
        indirect_mapping = MappingFactory(parent=self.concept.parent, to_concept=self.concept)

        response = self.client.get(mappings_url)

        self.assertEqual(response.status_code, 200)
        self.assertEqual(len(response.data), 1)
        self.assertEqual(response.data[0]['uuid'], str(direct_mapping.id))

        response = self.client.get(mappings_url + '?includeInverseMappings=true')

        self.assertEqual(response.status_code, 200)
        self.assertEqual(len(response.data), 2)
        self.assertEqual(
            sorted([mapping['uuid'] for mapping in response.data]),
            sorted([str(direct_mapping.id), str(indirect_mapping.id)])
        )

    def test_get_200_for_concept_version(self):
        concept_latest_version = self.concept.get_latest_version()

        mappings_url = concept_latest_version.uri + 'mappings/'
        response = self.client.get(mappings_url)
        self.assertEqual(response.status_code, 200)
        self.assertEqual(len(response.data), 0)

        direct_mapping = MappingFactory(parent=self.concept.parent, from_concept=concept_latest_version)
        indirect_mapping = MappingFactory(parent=self.concept.parent, to_concept=concept_latest_version)

        response = self.client.get(mappings_url)

        self.assertEqual(response.status_code, 200)
        self.assertEqual(len(response.data), 1)
        self.assertEqual(response.data[0]['uuid'], str(direct_mapping.id))

        response = self.client.get(mappings_url + '?includeInverseMappings=true')

        self.assertEqual(response.status_code, 200)
        self.assertEqual(len(response.data), 2)
        self.assertEqual(
            sorted([mapping['uuid'] for mapping in response.data]),
            sorted([str(direct_mapping.id), str(indirect_mapping.id)])
        )


class ConceptCascadeViewTest(OCLAPITestCase):
    def test_get_200(self):  # pylint: disable=too-many-statements
        source1 = OrganizationSourceFactory()
        source2 = OrganizationSourceFactory()
        concept1 = ConceptFactory(parent=source1)
        concept2 = ConceptFactory(parent=source1)
        concept3 = ConceptFactory(parent=source2)
        mapping1 = MappingFactory(from_concept=concept1, to_concept=concept2, parent=source1, map_type='map_type1')
        mapping2 = MappingFactory(from_concept=concept2, to_concept=concept1, parent=source1, map_type='map_type1')
        mapping3 = MappingFactory(from_concept=concept2, to_concept=concept3, parent=source1, map_type='map_type1')
        mapping4 = MappingFactory(from_concept=concept1, to_concept=concept3, parent=source1, map_type='map_type2')
        mapping6 = MappingFactory(from_concept=concept3, to_concept=concept1, parent=source2, map_type='map_type2')

        response = self.client.get(concept1.uri + '$cascade/?method=sourceMappings&cascadeLevels=0')

        self.assertEqual(response.status_code, 200)
        self.assertEqual(len(response.data['entry']), 3)
        self.assertEqual(
            sorted([data['url'] for data in response.data['entry']]),
            sorted([
                concept1.uri,
                mapping1.uri,
                mapping4.uri,
            ])
        )

        response = self.client.get(concept1.uri + '$cascade/?method=sourceToConcepts&cascadeLevels=0')

        self.assertEqual(response.status_code, 200)
        self.assertEqual(len(response.data['entry']), 4)
        self.assertEqual(
            sorted([data['url'] for data in response.data['entry']]),
            sorted([
                concept1.uri,
                concept2.uri,
                mapping1.uri,
                mapping4.uri,
            ])
        )

        response = self.client.get(concept1.uri + '$cascade/?method=sourceToConcepts&cascadeLevels=*')

        self.assertEqual(response.status_code, 200)
        self.assertEqual(len(response.data['entry']), 6)
        self.assertEqual(
            sorted([data['url'] for data in response.data['entry']]),
            sorted([
                concept1.uri,
                concept2.uri,
                mapping1.uri,
                mapping2.uri,
                mapping3.uri,
                mapping4.uri,
            ])
        )

        response = self.client.get(
            concept1.uri + '$cascade/?method=sourceToConcepts&cascadeLevels=0&includeMappings=false')

        self.assertEqual(response.status_code, 200)
        self.assertEqual(len(response.data['entry']), 2)
        self.assertEqual(
            sorted([data['url'] for data in response.data['entry']]),
            sorted([
                concept1.uri,
                concept2.uri,
            ])
        )

        response = self.client.get(
            concept1.uri + '$cascade/?method=sourceToConcepts&cascadeLevels=0&'
                           'cascadeMappings=false&cascadeHierarchy=false')

        self.assertEqual(response.status_code, 200)
        self.assertEqual(len(response.data['entry']), 1)
        self.assertEqual(
            sorted([data['url'] for data in response.data['entry']]),
            sorted([
                concept1.uri,
            ])
        )

        response = self.client.get(
            concept1.uri + '$cascade/?method=sourceToConcepts&mapTypes=map_type1&cascadeLevels=0')

        self.assertEqual(response.status_code, 200)
        self.assertEqual(len(response.data['entry']), 3)
        self.assertEqual(
            sorted([data['url'] for data in response.data['entry']]),
            sorted([
                concept1.uri,
                concept2.uri,
                mapping1.uri,
            ])
        )

        response = self.client.get(
            concept1.uri + '$cascade/?method=sourceToConcepts&excludeMapTypes=map_type1&cascadeLevels=0')

        self.assertEqual(response.status_code, 200)
        self.assertEqual(len(response.data['entry']), 2)
        self.assertEqual(
            sorted([data['url'] for data in response.data['entry']]),
            sorted([
                concept1.uri,
                mapping4.uri,
            ])
        )

        response = self.client.get(concept2.uri + '$cascade/?method=sourceMappings&cascadeLevels=0')

        self.assertEqual(response.status_code, 200)
        self.assertEqual(len(response.data['entry']), 3)
        self.assertEqual(
            sorted([data['url'] for data in response.data['entry']]),
            sorted([
                concept2.uri,
                mapping2.uri,
                mapping3.uri,
            ])
        )

        response = self.client.get(concept2.uri + '$cascade/?method=sourceToConcepts&cascadeLevels=0')

        self.assertEqual(response.status_code, 200)
        self.assertEqual(len(response.data['entry']), 4)
        self.assertEqual(
            sorted([data['url'] for data in response.data['entry']]),
            sorted([
                concept2.uri,
                concept1.uri,
                mapping2.uri,
                mapping3.uri,
            ])
        )

        response = self.client.get(concept3.uri + '$cascade/?method=sourceMappings&cascadeLevels=0')

        self.assertEqual(response.status_code, 200)
        self.assertEqual(len(response.data['entry']), 2)
        self.assertEqual(
            sorted([data['url'] for data in response.data['entry']]),
            sorted([
                concept3.uri,
                mapping6.uri,
            ])
        )

        response = self.client.get(concept3.uri + '$cascade/?method=sourceToConcepts&cascadeLevels=0')

        self.assertEqual(response.status_code, 200)
        self.assertEqual(len(response.data['entry']), 2)
        self.assertEqual(
            sorted([data['url'] for data in response.data['entry']]),
            sorted([
                concept3.uri,
                mapping6.uri,
            ])
        )

        response = self.client.get(concept3.uri + '$cascade/?method=sourceToConcepts&mapTypes=foobar&cascadeLevels=0')

        self.assertEqual(response.status_code, 200)
        self.assertEqual(len(response.data['entry']), 1)
        self.assertEqual(
            sorted([data['url'] for data in response.data['entry']]),
            sorted([
                concept3.uri,
            ])
        )

        # bundle response
        response = self.client.get(concept3.uri + '$cascade/?method=sourceToConcepts&cascadeLevels=0')

        self.assertEqual(response.status_code, 200)
        self.assertEqual(response.data['resource_type'], 'Bundle')
        self.assertEqual(response.data['total'], 2)
        self.assertEqual(len(response.data['entry']), 2)
        self.assertEqual(
            sorted([data['url'] for data in response.data['entry']]),
            sorted([
                concept3.uri,
                mapping6.uri,
            ])
        )

        response = self.client.get(concept3.uri + '$cascade/?method=sourceToConcepts&mapTypes=foobar&cascadeLevels=0')

        self.assertEqual(response.status_code, 200)
        self.assertEqual(response.data['resource_type'], 'Bundle')
        self.assertEqual(response.data['total'], 1)
        self.assertEqual(len(response.data['entry']), 1)
        self.assertEqual(
            sorted([data['url'] for data in response.data['entry']]),
            sorted([
                concept3.uri,
            ])
        )<|MERGE_RESOLUTION|>--- conflicted
+++ resolved
@@ -94,15 +94,9 @@
                 'version_url',
                 'updated_by',
                 'created_by',
-<<<<<<< HEAD
-                'hierarchy_path',
-                'public_can_view',
-            ]
-=======
                 'parent_concept_urls',
                 'public_can_view',
             ])
->>>>>>> f13f7d63
         )
 
         concept = Concept.objects.first()
@@ -172,38 +166,6 @@
 
         self.assertEqual(response.status_code, 200)
         self.assertListEqual(
-<<<<<<< HEAD
-            list(response.data.keys()),
-            ['uuid',
-             'id',
-             'external_id',
-             'concept_class',
-             'datatype',
-             'url',
-             'retired',
-             'source',
-             'owner',
-             'owner_type',
-             'owner_url',
-             'display_name',
-             'display_locale',
-             'names',
-             'descriptions',
-             'created_on',
-             'updated_on',
-             'versions_url',
-             'version',
-             'extras',
-             'name',
-             'type',
-             'update_comment',
-             'version_url',
-             'mappings',
-             'updated_by',
-             'created_by',
-             'hierarchy_path',
-             'public_can_view']
-=======
             sorted(list(response.data.keys())),
             sorted(['uuid',
                     'id',
@@ -233,7 +195,6 @@
                     'created_by',
                     'parent_concept_urls',
                     'public_can_view'])
->>>>>>> f13f7d63
         )
 
         version = Concept.objects.last()
@@ -280,38 +241,6 @@
 
         self.assertEqual(response.status_code, 200)
         self.assertListEqual(
-<<<<<<< HEAD
-            list(response.data.keys()),
-            ['uuid',
-             'id',
-             'external_id',
-             'concept_class',
-             'datatype',
-             'url',
-             'retired',
-             'source',
-             'owner',
-             'owner_type',
-             'owner_url',
-             'display_name',
-             'display_locale',
-             'names',
-             'descriptions',
-             'created_on',
-             'updated_on',
-             'versions_url',
-             'version',
-             'extras',
-             'name',
-             'type',
-             'update_comment',
-             'version_url',
-             'mappings',
-             'updated_by',
-             'created_by',
-             'hierarchy_path',
-             'public_can_view']
-=======
             sorted(list(response.data.keys())),
             sorted(['uuid',
                     'id',
@@ -341,7 +270,6 @@
                     'created_by',
                     'parent_concept_urls',
                     'public_can_view'])
->>>>>>> f13f7d63
         )
 
         names = response.data['names']
@@ -742,37 +670,6 @@
             sorted(['uuid', 'id', 'url', 'version_url', 'type'])
         )
 
-    def test_get_200_with_response_modes(self):
-        ConceptFactory(parent=self.source, mnemonic='conceptA')
-        response = self.client.get(
-            "/concepts/",
-            HTTP_AUTHORIZATION='Token ' + self.token,
-            format='json'
-        )
-        self.assertEqual(response.status_code, 200)
-        self.assertEqual(
-            sorted(response.data[0].keys()),
-            sorted(['uuid', 'id', 'external_id', 'concept_class', 'datatype', 'url', 'retired', 'source',
-                    'owner', 'owner_type', 'owner_url', 'display_name', 'display_locale', 'version', 'update_comment',
-                    'locale', 'version_created_by', 'version_created_on', 'mappings', 'is_latest_version',
-                    'versions_url', 'version_url'])
-        )
-
-        response = self.client.get(
-            "/concepts/?verbose=true",
-            HTTP_AUTHORIZATION='Token ' + self.token,
-            format='json'
-        )
-        self.assertEqual(response.status_code, 200)
-        self.assertEqual(
-            sorted(response.data[0].keys()),
-            sorted(['uuid', 'id', 'external_id', 'concept_class', 'datatype', 'url', 'retired', 'source',
-                    'owner', 'owner_type', 'owner_url', 'display_name', 'display_locale', 'names', 'descriptions',
-                    'created_on', 'updated_on', 'versions_url', 'version', 'extras', 'name', 'type',
-                    'update_comment', 'version_url', 'mappings', 'updated_by', 'created_by',
-                    'hierarchy_path', 'public_can_view'])
-        )
-
     def test_get_200_with_mappings(self):
         concept1 = ConceptFactory(parent=self.source, mnemonic='conceptA')
         concept2 = ConceptFactory(parent=self.source, mnemonic='conceptB')
