from pydash import get
from rest_framework.fields import CharField, JSONField, IntegerField, DateTimeField, ListField
from rest_framework.serializers import ModelSerializer

from core.common.constants import MAPPING_LOOKUP_CONCEPTS, MAPPING_LOOKUP_SOURCES, MAPPING_LOOKUP_FROM_CONCEPT, \
    MAPPING_LOOKUP_TO_CONCEPT, MAPPING_LOOKUP_FROM_SOURCE, MAPPING_LOOKUP_TO_SOURCE, INCLUDE_EXTRAS_PARAM, \
    INCLUDE_SOURCE_VERSIONS, INCLUDE_COLLECTION_VERSIONS
from core.common.fields import EncodedDecodedCharField
from core.concepts.serializers import ConceptListSerializer, ConceptDetailSerializer
from core.mappings.models import Mapping
from core.sources.serializers import SourceListSerializer, SourceDetailSerializer


class MappingListSerializer(ModelSerializer):
    type = CharField(source='resource_type', read_only=True)
    id = CharField(source='mnemonic', required=False)
    uuid = CharField(source='id', read_only=True)
    source = CharField(source='parent_resource', read_only=True)
    owner = CharField(source='owner_name', read_only=True)
    update_comment = CharField(source='comment', required=False, allow_null=True, allow_blank=True)
    url = CharField(required=False, source='versioned_object_url')
    version = CharField(read_only=True)
    version_created_on = DateTimeField(source='created_at', read_only=True)
    from_concept = ConceptListSerializer()
    to_concept = ConceptListSerializer()
    from_source = SourceListSerializer()
    to_source = SourceListSerializer()
    from_concept_name_resolved = CharField(source='from_concept.display_name', read_only=True)
    to_concept_name_resolved = CharField(source='to_concept.display_name', read_only=True)
    to_concept_code = EncodedDecodedCharField(required=False)
    from_concept_code = EncodedDecodedCharField(required=False)

    class Meta:
        model = Mapping
        fields = (
            'external_id', 'retired', 'map_type', 'source', 'owner', 'owner_type',
            'from_concept_code', 'from_concept_name', 'from_concept_url',
            'to_concept_code', 'to_concept_name', 'to_concept_url',
            'from_source_owner', 'from_source_owner_type', 'from_source_url', 'from_source_name',
            'to_source_owner', 'to_source_owner_type', 'to_source_url', 'to_source_name',
            'url', 'version', 'id', 'versioned_object_id', 'versioned_object_url',
            'is_latest_version', 'update_comment', 'version_url', 'uuid', 'version_created_on',
            'from_source_version', 'to_source_version', 'from_concept', 'to_concept', 'from_source', 'to_source',
            'from_concept_name_resolved', 'to_concept_name_resolved', 'extras', 'type'
        )

    def __init__(self, *args, **kwargs):
        params = get(kwargs, 'context.request.query_params')
        self.query_params = params.dict() if params else {}
        self.include_from_source = self.query_params.get(MAPPING_LOOKUP_FROM_SOURCE) in ['true', True]
        self.include_to_source = self.query_params.get(MAPPING_LOOKUP_TO_SOURCE) in ['true', True]
        self.include_sources = self.query_params.get(MAPPING_LOOKUP_SOURCES) in ['true', True]
        self.include_from_concept = self.query_params.get(MAPPING_LOOKUP_FROM_CONCEPT) in ['true', True]
        self.include_to_concept = self.query_params.get(MAPPING_LOOKUP_TO_CONCEPT) in ['true', True]
        self.include_concepts = self.query_params.get(MAPPING_LOOKUP_CONCEPTS) in ['true', True]

        self.include_extras = self.query_params.get(INCLUDE_EXTRAS_PARAM) in ['true', True]

        if not self.include_concepts:
            if not self.include_from_concept:
                self.fields.pop('from_concept')
            if not self.include_to_concept:
                self.fields.pop('to_concept')

        if not self.include_sources:
            if not self.include_from_source:
                self.fields.pop('from_source')
            if not self.include_to_source:
                self.fields.pop('to_source')

        if not self.include_extras and self.__class__.__name__ in [
                'MappingListSerializer', 'MappingVersionListSerializer'
        ]:
            self.fields.pop('extras', None)

        super().__init__(*args, **kwargs)


class MappingVersionListSerializer(MappingListSerializer):
    previous_version_url = CharField(read_only=True, source='prev_version_uri')
    source_versions = ListField(read_only=True)
    collection_versions = ListField(read_only=True)

    class Meta:
        model = Mapping
        fields = MappingListSerializer.Meta.fields + (
            'previous_version_url', 'source_versions', 'collection_versions',
        )

    def __init__(self, *args, **kwargs):
        params = get(kwargs, 'context.request.query_params')
        self.query_params = params.dict() if params else {}
        self.include_source_versions = self.query_params.get(INCLUDE_SOURCE_VERSIONS) in ['true', True]
        self.include_collection_versions = self.query_params.get(INCLUDE_COLLECTION_VERSIONS) in ['true', True]

        try:
            if not self.include_source_versions:
                self.fields.pop('source_versions', None)
            if not self.include_collection_versions:
                self.fields.pop('collection_versions', None)
        except:  # pylint: disable=bare-except
            pass

        super().__init__(*args, **kwargs)


class MappingMinimalSerializer(ModelSerializer):
    uuid = CharField(source='id', read_only=True)
    id = CharField(source='mnemonic', read_only=True)
    type = CharField(source='resource_type', read_only=True)
    url = CharField(source='uri', read_only=True)

    class Meta:
        model = Mapping
        fields = ('uuid', 'id', 'type', 'map_type', 'url', 'version_url')


class MappingDetailSerializer(MappingListSerializer):
    type = CharField(source='resource_type', read_only=True)
    uuid = CharField(source='id', read_only=True)
    extras = JSONField(required=False, allow_null=True)
    created_by = CharField(source='created_by.username', read_only=True)
    updated_by = CharField(source='created_by.username', read_only=True)
    parent_id = IntegerField(required=True, write_only=True)
    map_type = CharField(required=True)
    to_concept_url = CharField(required=False)
    from_concept_url = CharField(required=False)
    from_concept = ConceptDetailSerializer()
    to_concept = ConceptDetailSerializer()
    from_source = SourceDetailSerializer()
    to_source = SourceDetailSerializer()
    created_on = DateTimeField(source='created_at', read_only=True)
    updated_on = DateTimeField(source='updated_at', read_only=True)

    class Meta:
        model = Mapping
        fields = MappingListSerializer.Meta.fields + (
            'type', 'uuid', 'extras', 'created_on', 'updated_on', 'created_by',
<<<<<<< HEAD
            'updated_by', 'parent_id', 'public_can_view',
        )
=======
            'updated_by', 'parent_id', 'public_can_view',)
>>>>>>> f13f7d63

    def create(self, validated_data):
        mapping = Mapping.persist_new(data=validated_data, user=self.context.get('request').user)
        if mapping.errors:
            self._errors.update(mapping.errors)
        return mapping

    def update(self, instance, validated_data):
        errors = Mapping.create_new_version_for(instance, validated_data, self.context.get('request').user)
        if errors:
            self._errors.update(errors)
        return instance


class MappingVersionDetailSerializer(MappingDetailSerializer):
    previous_version_url = CharField(read_only=True, source='prev_version_uri')
    source_versions = ListField(read_only=True)
    collection_versions = ListField(read_only=True)

    class Meta:
        model = Mapping
        fields = MappingDetailSerializer.Meta.fields + (
            'previous_version_url', 'source_versions', 'collection_versions',
        )<|MERGE_RESOLUTION|>--- conflicted
+++ resolved
@@ -136,12 +136,7 @@
         model = Mapping
         fields = MappingListSerializer.Meta.fields + (
             'type', 'uuid', 'extras', 'created_on', 'updated_on', 'created_by',
-<<<<<<< HEAD
-            'updated_by', 'parent_id', 'public_can_view',
-        )
-=======
             'updated_by', 'parent_id', 'public_can_view',)
->>>>>>> f13f7d63
 
     def create(self, validated_data):
         mapping = Mapping.persist_new(data=validated_data, user=self.context.get('request').user)
