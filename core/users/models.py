--- conflicted
+++ resolved
@@ -147,15 +147,8 @@
 
     @property
     def auth_groups(self):
-<<<<<<< HEAD
         return self.groups.values_list('name', flat=True)
 
     @property
     def auth_headers(self):
-        return dict(Authorization=f'Token {self.get_token()}')
-
-
-admin.site.register(UserProfile)
-=======
-        return self.groups.values_list('name', flat=True)
->>>>>>> f13f7d63
+        return dict(Authorization=f'Token {self.get_token()}')