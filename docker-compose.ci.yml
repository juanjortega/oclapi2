--- conflicted
+++ resolved
@@ -14,10 +14,7 @@
     restart: "no"
     depends_on:
       - db
-<<<<<<< HEAD
-=======
       - es
->>>>>>> ee989e9a
   celery:
     image: ${API_IMAGE-openconceptlab/oclapi2:latest}
     build: .
